// Copyright 2015 The go-ethereum Authors
// This file is part of the go-ethereum library.
//
// The go-ethereum library is free software: you can redistribute it and/or modify
// it under the terms of the GNU Lesser General Public License as published by
// the Free Software Foundation, either version 3 of the License, or
// (at your option) any later version.
//
// The go-ethereum library is distributed in the hope that it will be useful,
// but WITHOUT ANY WARRANTY; without even the implied warranty of
// MERCHANTABILITY or FITNESS FOR A PARTICULAR PURPOSE. See the
// GNU Lesser General Public License for more details.
//
// You should have received a copy of the GNU Lesser General Public License
// along with the go-ethereum library. If not, see <http://www.gnu.org/licenses/>.

package ethapi

import (
	"context"
	"encoding/json"
	"errors"
	"fmt"
	"math/big"
	"time"

	"github.com/spruce-solutions/go-quai/common"
	"github.com/spruce-solutions/go-quai/common/hexutil"
	"github.com/spruce-solutions/go-quai/core"
	"github.com/spruce-solutions/go-quai/core/types"
	"github.com/spruce-solutions/go-quai/crypto"
	"github.com/spruce-solutions/go-quai/log"
	"github.com/spruce-solutions/go-quai/rpc"
)

// PublicQuaiAPI provides an API to access Quai related information.
// It offers only methods that operate on public data that is freely available to anyone.
type PublicQuaiAPI struct {
	b Backend
}

// NewPublicQuaiAPI creates a new Quai protocol API.
func NewPublicQuaiAPI(b Backend) *PublicQuaiAPI {
	return &PublicQuaiAPI{b}
}

// GasPrice returns a suggestion for a gas price for legacy transactions.
func (s *PublicQuaiAPI) GasPrice(ctx context.Context) (*hexutil.Big, error) {
	tipcap, err := s.b.SuggestGasTipCap(ctx)
	if err != nil {
		return nil, err
	}
	if head := s.b.CurrentHeader(); head.BaseFee != nil {
		tipcap.Add(tipcap, head.BaseFee[types.QuaiNetworkContext])
	}
	return (*hexutil.Big)(tipcap), err
}

// MaxPriorityFeePerGas returns a suggestion for a gas tip cap for dynamic fee transactions.
func (s *PublicQuaiAPI) MaxPriorityFeePerGas(ctx context.Context) (*hexutil.Big, error) {
	tipcap, err := s.b.SuggestGasTipCap(ctx)
	if err != nil {
		return nil, err
	}
	return (*hexutil.Big)(tipcap), err
}

func (s *PublicQuaiAPI) FeeHistory(ctx context.Context, blockCount rpc.DecimalOrHex, lastBlock rpc.BlockNumber, rewardPercentiles []float64) (*feeHistoryResult, error) {
	oldest, reward, baseFee, gasUsed, err := s.b.FeeHistory(ctx, int(blockCount), lastBlock, rewardPercentiles)
	if err != nil {
		return nil, err
	}
	results := &feeHistoryResult{
		OldestBlock:  (*hexutil.Big)(oldest),
		GasUsedRatio: gasUsed,
	}
	if reward != nil {
		results.Reward = make([][]*hexutil.Big, len(reward))
		for i, w := range reward {
			results.Reward[i] = make([]*hexutil.Big, len(w))
			for j, v := range w {
				results.Reward[i][j] = (*hexutil.Big)(v)
			}
		}
	}
	if baseFee != nil {
		results.BaseFee = make([]*hexutil.Big, len(baseFee))
		for i, v := range baseFee {
			results.BaseFee[i] = (*hexutil.Big)(v)
		}
	}
	return results, nil
}

// Syncing returns false in case the node is currently not syncing with the network. It can be up to date or has not
// yet received the latest block headers from its pears. In case it is synchronizing:
// - startingBlock: block number this node started to synchronise from
// - currentBlock:  block number this node is currently importing
// - highestBlock:  block number of the highest block header this node has received from peers
// - pulledStates:  number of state entries processed until now
// - knownStates:   number of known state entries that still need to be pulled
func (s *PublicQuaiAPI) Syncing() (interface{}, error) {
	progress := s.b.SyncProgress()

	// Return not syncing if the synchronisation already completed
	if progress.CurrentBlock >= progress.HighestBlock {
		return false, nil
	}
	// Otherwise gather the block sync stats
	return map[string]interface{}{
		"startingBlock": hexutil.Uint64(progress.StartingBlock),
		"currentBlock":  hexutil.Uint64(progress.CurrentBlock),
		"highestBlock":  hexutil.Uint64(progress.HighestBlock),
		"pulledStates":  hexutil.Uint64(progress.PulledStates),
		"knownStates":   hexutil.Uint64(progress.KnownStates),
	}, nil
}

// PublicBlockChainQuaiAPI provides an API to access the Quai blockchain.
// It offers only methods that operate on public data that is freely available to anyone.
type PublicBlockChainQuaiAPI struct {
	b Backend
}

// NewPublicBlockChainQuaiAPI creates a new Quai blockchain API.
func NewPublicBlockChainQuaiAPI(b Backend) *PublicBlockChainQuaiAPI {
	return &PublicBlockChainQuaiAPI{b}
}

// ChainId is the EIP-155 replay-protection chain id for the current Quai chain config.
func (api *PublicBlockChainQuaiAPI) ChainId() (*hexutil.Big, error) {
	// if current block is at or past the EIP-155 replay-protection fork block, return chainID from config
	if config := api.b.ChainConfig(); config.IsEIP155(api.b.CurrentBlock().Number()) {
		return (*hexutil.Big)(config.ChainID), nil
	}
	return nil, fmt.Errorf("chain not synced beyond EIP-155 replay-protection fork block")
}

// BlockNumber returns the block number of the chain head.
func (s *PublicBlockChainQuaiAPI) BlockNumber() hexutil.Uint64 {
	header, _ := s.b.HeaderByNumber(context.Background(), rpc.LatestBlockNumber) // latest header should always be available
	return hexutil.Uint64(header.Number[types.QuaiNetworkContext].Uint64())
}

// GetBalance returns the amount of wei for the given address in the state of the
// given block number. The rpc.LatestBlockNumber and rpc.PendingBlockNumber meta
// block numbers are also allowed.
func (s *PublicBlockChainQuaiAPI) GetBalance(ctx context.Context, address common.Address, blockNrOrHash rpc.BlockNumberOrHash) (*hexutil.Big, error) {
	state, _, err := s.b.StateAndHeaderByNumberOrHash(ctx, blockNrOrHash)
	if state == nil || err != nil {
		return nil, err
	}
	return (*hexutil.Big)(state.GetBalance(address)), state.Error()
}

// GetProof returns the Merkle-proof for a given account and optionally some storage keys.
func (s *PublicBlockChainQuaiAPI) GetProof(ctx context.Context, address common.Address, storageKeys []string, blockNrOrHash rpc.BlockNumberOrHash) (*AccountResult, error) {
	state, _, err := s.b.StateAndHeaderByNumberOrHash(ctx, blockNrOrHash)
	if state == nil || err != nil {
		return nil, err
	}

	storageTrie := state.StorageTrie(address)
	storageHash := common.HexToHash("56e81f171bcc55a6ff8345e692c0f86e5b48e01b996cadc001622fb5e363b421")
	codeHash := state.GetCodeHash(address)
	storageProof := make([]StorageResult, len(storageKeys))

	// if we have a storageTrie, (which means the account exists), we can update the storagehash
	if storageTrie != nil {
		storageHash = storageTrie.Hash()
	} else {
		// no storageTrie means the account does not exist, so the codeHash is the hash of an empty bytearray.
		codeHash = crypto.Keccak256Hash(nil)
	}

	// create the proof for the storageKeys
	for i, key := range storageKeys {
		if storageTrie != nil {
			proof, storageError := state.GetStorageProof(address, common.HexToHash(key))
			if storageError != nil {
				return nil, storageError
			}
			storageProof[i] = StorageResult{key, (*hexutil.Big)(state.GetState(address, common.HexToHash(key)).Big()), toHexSlice(proof)}
		} else {
			storageProof[i] = StorageResult{key, &hexutil.Big{}, []string{}}
		}
	}

	// create the accountProof
	accountProof, proofErr := state.GetProof(address)
	if proofErr != nil {
		return nil, proofErr
	}

	return &AccountResult{
		Address:      address,
		AccountProof: toHexSlice(accountProof),
		Balance:      (*hexutil.Big)(state.GetBalance(address)),
		CodeHash:     codeHash,
		Nonce:        hexutil.Uint64(state.GetNonce(address)),
		StorageHash:  storageHash,
		StorageProof: storageProof,
	}, state.Error()
}

// GetHeaderByNumber returns the requested canonical block header.
// * When blockNr is -1 the chain head is returned.
// * When blockNr is -2 the pending chain head is returned.
func (s *PublicBlockChainQuaiAPI) GetHeaderByNumber(ctx context.Context, number rpc.BlockNumber) (map[string]interface{}, error) {
	header, err := s.b.HeaderByNumber(ctx, number)
	if header != nil && err == nil {
		response := s.rpcMarshalHeader(ctx, header)
		if number == rpc.PendingBlockNumber {
			// Pending header need to nil out a few fields
			for _, field := range []string{"hash", "nonce", "miner"} {
				response[field] = nil
			}
		}
		return response, err
	}
	return nil, err
}

// GetHeaderByHash returns the requested header by hash.
func (s *PublicBlockChainQuaiAPI) GetHeaderByHash(ctx context.Context, hash common.Hash) map[string]interface{} {
	header, _ := s.b.HeaderByHash(ctx, hash)
	if header != nil {
		return s.rpcMarshalHeader(ctx, header)
	}
	return nil
}

// GetBlockByNumber returns the requested canonical block.
// * When blockNr is -1 the chain head is returned.
// * When blockNr is -2 the pending chain head is returned.
// * When fullTx is true all transactions in the block are returned, otherwise
//   only the transaction hash is returned.
func (s *PublicBlockChainQuaiAPI) GetBlockByNumber(ctx context.Context, number rpc.BlockNumber, fullTx bool) (map[string]interface{}, error) {
	block, err := s.b.BlockByNumber(ctx, number)
	if block != nil && err == nil {
		response, err := s.rpcMarshalBlock(ctx, block, true, fullTx)
		if err == nil && number == rpc.PendingBlockNumber {
			// Pending blocks need to nil out a few fields
			for _, field := range []string{"hash", "nonce", "miner"} {
				response[field] = nil
			}
		}
		return response, err
	}
	return nil, err
}

func (s *PublicBlockChainQuaiAPI) PendingBlock(ctx context.Context) (map[string]interface{}, error) {
	block, receipts := s.b.PendingBlockAndReceipts()
	if block == nil {
		return nil, errors.New("no pending block")
	}
	return s.rpcMarshalBlockWithReceipts(ctx, block, receipts, true, true)
}

func (s *PublicBlockChainQuaiAPI) GetBlockWithReceiptsByHash(ctx context.Context, hash common.Hash) (map[string]interface{}, error) {
	block, err := s.b.BlockByHash(ctx, hash)
	if err != nil {
		return nil, err
	}
	receipts, err := s.b.GetReceipts(ctx, hash)
	if err != nil {
		return nil, err
	}
	if block == nil {
		return nil, errors.New("block not found")
	}
	return s.rpcMarshalBlockWithReceipts(ctx, block, receipts, true, true)
}

// GetBlockByHash returns the requested block. When fullTx is true all transactions in the block are returned in full
// detail, otherwise only the transaction hash is returned.
func (s *PublicBlockChainQuaiAPI) GetBlockByHash(ctx context.Context, hash common.Hash, fullTx bool) (map[string]interface{}, error) {
	block, err := s.b.BlockByHash(ctx, hash)
	if block != nil {
		return s.rpcMarshalBlock(ctx, block, true, fullTx)
	}
	return nil, err
}

// GetUncleByBlockNumberAndIndex returns the uncle block for the given block hash and index. When fullTx is true
// all transactions in the block are returned in full detail, otherwise only the transaction hash is returned.
func (s *PublicBlockChainQuaiAPI) GetUncleByBlockNumberAndIndex(ctx context.Context, blockNr rpc.BlockNumber, index hexutil.Uint) (map[string]interface{}, error) {
	block, err := s.b.BlockByNumber(ctx, blockNr)
	if block != nil {
		uncles := block.Uncles()
		if index >= hexutil.Uint(len(uncles)) {
			log.Debug("Requested uncle not found", "number", blockNr, "hash", block.Hash(), "index", index)
			return nil, nil
		}
		block = types.NewBlockWithHeader(uncles[index])
		return s.rpcMarshalBlock(ctx, block, false, false)
	}
	return nil, err
}

// GetUncleByBlockHashAndIndex returns the uncle block for the given block hash and index. When fullTx is true
// all transactions in the block are returned in full detail, otherwise only the transaction hash is returned.
func (s *PublicBlockChainQuaiAPI) GetUncleByBlockHashAndIndex(ctx context.Context, blockHash common.Hash, index hexutil.Uint) (map[string]interface{}, error) {
	block, err := s.b.BlockByHash(ctx, blockHash)
	if block != nil {
		uncles := block.Uncles()
		if index >= hexutil.Uint(len(uncles)) {
			log.Debug("Requested uncle not found", "number", block.Number(), "hash", blockHash, "index", index)
			return nil, nil
		}
		block = types.NewBlockWithHeader(uncles[index])
		return s.rpcMarshalBlock(ctx, block, false, false)
	}
	pendBlock, _ := s.b.PendingBlockAndReceipts()
	if pendBlock != nil && pendBlock.Hash() == blockHash {
		uncles := pendBlock.Uncles()
		if index >= hexutil.Uint(len(uncles)) {
			log.Debug("Requested uncle not found in pending block", "number", block.Number(), "hash", blockHash, "index", index)
			return nil, nil
		}
		block = types.NewBlockWithHeader(uncles[index])
		return s.rpcMarshalBlock(ctx, block, false, false)
	}
	return nil, err
}

// GetUncleCountByBlockNumber returns number of uncles in the block for the given block number
func (s *PublicBlockChainQuaiAPI) GetUncleCountByBlockNumber(ctx context.Context, blockNr rpc.BlockNumber) *hexutil.Uint {
	if block, _ := s.b.BlockByNumber(ctx, blockNr); block != nil {
		n := hexutil.Uint(len(block.Uncles()))
		return &n
	}
	return nil
}

// GetUncleCountByBlockHash returns number of uncles in the block for the given block hash
func (s *PublicBlockChainQuaiAPI) GetUncleCountByBlockHash(ctx context.Context, blockHash common.Hash) *hexutil.Uint {
	if block, _ := s.b.BlockByHash(ctx, blockHash); block != nil {
		n := hexutil.Uint(len(block.Uncles()))
		return &n
	}
	return nil
}

// GetCode returns the code stored at the given address in the state for the given block number.
func (s *PublicBlockChainQuaiAPI) GetCode(ctx context.Context, address common.Address, blockNrOrHash rpc.BlockNumberOrHash) (hexutil.Bytes, error) {
	state, _, err := s.b.StateAndHeaderByNumberOrHash(ctx, blockNrOrHash)
	if state == nil || err != nil {
		return nil, err
	}
	code := state.GetCode(address)
	return code, state.Error()
}

// GetStorageAt returns the storage from the state at the given address, key and
// block number. The rpc.LatestBlockNumber and rpc.PendingBlockNumber meta block
// numbers are also allowed.
func (s *PublicBlockChainQuaiAPI) GetStorageAt(ctx context.Context, address common.Address, key string, blockNrOrHash rpc.BlockNumberOrHash) (hexutil.Bytes, error) {
	state, _, err := s.b.StateAndHeaderByNumberOrHash(ctx, blockNrOrHash)
	if state == nil || err != nil {
		return nil, err
	}
	res := state.GetState(address, common.HexToHash(key))
	return res[:], state.Error()
}

// Call executes the given transaction on the state for the given block number.
//
// Additionally, the caller can specify a batch of contract for fields overriding.
//
// Note, this function doesn't make and changes in the state/blockchain and is
// useful to execute and retrieve values.
func (s *PublicBlockChainQuaiAPI) Call(ctx context.Context, args TransactionArgs, blockNrOrHash rpc.BlockNumberOrHash, overrides *StateOverride) (hexutil.Bytes, error) {
	result, err := DoCall(ctx, s.b, args, blockNrOrHash, overrides, 5*time.Second, s.b.RPCGasCap())
	if err != nil {
		return nil, err
	}
	// If the result contains a revert reason, try to unpack and return it.
	if len(result.Revert()) > 0 {
		return nil, newRevertError(result)
	}
	return result.Return(), result.Err
}

// EstimateGas returns an estimate of the amount of gas needed to execute the
// given transaction against the current pending block.
func (s *PublicBlockChainQuaiAPI) EstimateGas(ctx context.Context, args TransactionArgs, blockNrOrHash *rpc.BlockNumberOrHash) (hexutil.Uint64, error) {
	bNrOrHash := rpc.BlockNumberOrHashWithNumber(rpc.PendingBlockNumber)
	if blockNrOrHash != nil {
		bNrOrHash = *blockNrOrHash
	}
	return DoEstimateGas(ctx, s.b, args, bNrOrHash, s.b.RPCGasCap())
}

// RPCMarshalHeader converts the given header to the RPC output .
func RPCMarshalHeader(head *types.Header) map[string]interface{} {
	result := map[string]interface{}{
		"number":            head.Number,
		"hash":              head.Hash(),
		"parentHash":        head.ParentHash,
		"nonce":             head.Nonce,
		"sha3Uncles":        head.UncleHash,
		"logsBloom":         head.Bloom,
		"stateRoot":         head.Root,
		"miner":             head.Coinbase,
		"difficulty":        head.Difficulty,
		"networkDifficulty": head.NetworkDifficulty,
		"extraData":         head.Extra,
		"size":              hexutil.Uint64(head.Size()),
		"gasLimit":          head.GasLimit,
		"gasUsed":           head.GasUsed,
		"timestamp":         head.Time,
		"transactionsRoot":  head.TxHash,
		"receiptsRoot":      head.ReceiptHash,
		"location":          head.Location,
	}

	if head.BaseFee != nil {
		result["baseFeePerGas"] = head.BaseFee
	}

	return result
}

// RPCMarshalBlock converts the given block to the RPC output which depends on fullTx. If inclTx is true transactions are
// returned. When fullTx is true the returned block contains full transaction details, otherwise it will only contain
// transaction hashes.
func RPCMarshalBlock(block *types.Block, inclTx bool, fullTx bool) (map[string]interface{}, error) {
	fields := RPCMarshalHeader(block.Header())
	fields["size"] = hexutil.Uint64(block.Size())

	if inclTx {
		formatTx := func(tx *types.Transaction) (interface{}, error) {
			return tx.Hash(), nil
		}
		if fullTx {
			formatTx = func(tx *types.Transaction) (interface{}, error) {
				return newRPCTransactionFromBlockHash(block, tx.Hash()), nil
			}
		}
		txs := block.Transactions()
		transactions := make([]interface{}, len(txs))
		var err error
		for i, tx := range txs {
			if transactions[i], err = formatTx(tx); err != nil {
				return nil, err
			}
		}
		fields["transactions"] = transactions
	}

	fields["uncles"] = block.Uncles()

	return fields, nil
}

// RPCMarshalBlock converts the given block to the RPC output which depends on fullTx. If inclTx is true transactions are
// returned. When fullTx is true the returned block contains full transaction details, otherwise it will only contain
// transaction hashes.
func RPCMarshalExternalBlock(block *types.Block, receipts []*types.Receipt, context *big.Int) (map[string]interface{}, error) {
	fields := RPCMarshalHeader(block.Header())
	fields["size"] = hexutil.Uint64(block.Size())

	formatTx := func(tx *types.Transaction) (interface{}, error) {
		return newRPCTransactionFromBlockHash(block, tx.Hash()), nil
	}

	txs := block.Transactions()
	transactions := make([]interface{}, len(txs))
	var err error
	for i, tx := range txs {
		if transactions[i], err = formatTx(tx); err != nil {
			return nil, err
		}
	}

	ucls := block.Uncles()
	uncles := make([]interface{}, len(ucls))
	for i, ucl := range ucls {
		uncles[i] = RPCMarshalHeader(ucl)
	}

	fieldReceipts := make([]interface{}, len(receipts))
	for i, receipt := range receipts {
		fieldReceipts[i], _ = RPCMarshalReceipt(receipt)
	}
	fields["receipts"] = fieldReceipts

	fields["transactions"] = transactions
	fields["uncles"] = uncles
	fields["context"] = context
	return fields, nil
}

// rpcMarshalReOrgData converts the reOrgData obtained to the right header format
func RPCMarshalReOrgData(header *types.Header, newHeaders []*types.Header, oldHeaders []*types.Header) (map[string]interface{}, error) {
	fields := map[string]interface{}{"header": RPCMarshalHeader(header)}

	fieldNewHeaders := make([]interface{}, len(newHeaders))
	for i, newHeader := range newHeaders {
		fieldNewHeaders[i] = RPCMarshalHeader(newHeader)
	}

	fieldOldHeaders := make([]interface{}, len(oldHeaders))
	for i, oldHeader := range oldHeaders {
		fieldOldHeaders[i] = RPCMarshalHeader(oldHeader)
	}

	fields["newHeaders"] = fieldNewHeaders
	fields["oldHeaders"] = fieldOldHeaders
	return fields, nil
}

// RPCMarshalExternalBlockTraceSet converts the header and context into the right format
func RPCMarshalExternalBlockTraceSet(hash common.Hash, context int) (map[string]interface{}, error) {
	fields := map[string]interface{}{"Hash": hash}
	fields["Context"] = context
	return fields, nil
}

// RPCMarshalHash convert the hash into a the correct interface.
func RPCMarshalHash(hash common.Hash) (map[string]interface{}, error) {
	fields := map[string]interface{}{"Hash": hash}
	return fields, nil
}

// rpcMarshalHeader uses the generalized output filler, then adds the total difficulty field, which requires
// a `PublicBlockchainQuaiAPI`.
func (s *PublicBlockChainQuaiAPI) rpcMarshalHeader(ctx context.Context, header *types.Header) map[string]interface{} {
	fields := RPCMarshalHeader(header)
	fields["totalDifficulty"] = (*hexutil.Big)(s.b.GetTd(ctx, header.Hash())[types.QuaiNetworkContext])
	return fields
}

// rpcMarshalBlock uses the generalized output filler, then adds the total difficulty field, which requires
// a `PublicBlockchainAPI`.
func (s *PublicBlockChainQuaiAPI) rpcMarshalBlock(ctx context.Context, b *types.Block, inclTx bool, fullTx bool) (map[string]interface{}, error) {
	fields, err := RPCMarshalBlock(b, inclTx, fullTx)
	if err != nil {
		return nil, err
	}
	if inclTx {
		fields["totalDifficulty"] = (*hexutil.Big)(s.b.GetTd(ctx, b.Hash())[types.QuaiNetworkContext])
	}
	return fields, err
}

// rpcMarshalBlock uses the generalized output filler, then adds the total difficulty field, which requires
// a `PublicBlockchainAPI`.
func (s *PublicBlockChainQuaiAPI) rpcMarshalBlockWithReceipts(ctx context.Context, b *types.Block, receipts types.Receipts, inclTx bool, fullTx bool) (map[string]interface{}, error) {
	fields, err := RPCMarshalBlock(b, inclTx, fullTx)
	if err != nil {
		return nil, err
	}
	if inclTx {
		fields["totalDifficulty"] = (*hexutil.Big)(s.b.GetTd(ctx, b.Hash())[types.QuaiNetworkContext])
	}
	fieldReceipts := make([]interface{}, len(receipts))
	for i, receipt := range receipts {
		fieldReceipts[i], _ = RPCMarshalReceipt(receipt)
	}
	fields["receipts"] = fieldReceipts
	return fields, err
}

// CreateAccessList creates a EIP-2930 type AccessList for the given transaction.
// Reexec and BlockNrOrHash can be specified to create the accessList on top of a certain state.
func (s *PublicBlockChainQuaiAPI) CreateAccessList(ctx context.Context, args TransactionArgs, blockNrOrHash *rpc.BlockNumberOrHash) (*accessListResult, error) {
	bNrOrHash := rpc.BlockNumberOrHashWithNumber(rpc.PendingBlockNumber)
	if blockNrOrHash != nil {
		bNrOrHash = *blockNrOrHash
	}
	acl, gasUsed, vmerr, err := AccessList(ctx, s.b, bNrOrHash, args)
	if err != nil {
		return nil, err
	}
	result := &accessListResult{Accesslist: &acl, GasUsed: hexutil.Uint64(gasUsed)}
	if vmerr != nil {
		result.Error = vmerr.Error()
	}
	return result, nil
}

// SendMinedBlock will run checks on the block and add to canonical chain if valid.
func (s *PublicBlockChainQuaiAPI) SendMinedBlock(ctx context.Context, raw json.RawMessage) error {
	// Decode header and transactions.
	var head *types.Header
	var body rpcBlock
	if err := json.Unmarshal(raw, &head); err != nil {
		return err
	}
	if err := json.Unmarshal(raw, &body); err != nil {
		return err
	}

	// Load uncles because they are not included in the block response.
	txs := make([]*types.Transaction, len(body.Transactions))
	for i, tx := range body.Transactions {
		txs[i] = tx.tx
	}

	uncles := make([]*types.Header, len(body.Uncles))
	for i, uncle := range body.Uncles {
		uncles[i] = uncle
	}

	block := types.NewBlockWithHeader(head).WithBody(txs, uncles)

	log.Info("Retrieved mined block", "number", head.Number, "location", head.Location)
	s.b.InsertBlock(ctx, block)
	// Broadcast the block and announce chain insertion event
	if block.Header() != nil {
		s.b.EventMux().Post(core.NewMinedBlockEvent{Block: block})
	}

	return nil
}

type rpcReorgData struct {
	Header     *types.Header   `json:"header"`
	NewHeaders []*types.Header `json:"newHeaders"`
	OldHeaders []*types.Header `json:"oldHeaders"`
}

// ReOrgRollBack will send the reorg data to perform reorg rollback
func (s *PublicBlockChainQuaiAPI) SendReOrgData(ctx context.Context, raw json.RawMessage) error {
	// Decode reOrgHeader and body.
	var reorgData rpcReorgData
	if err := json.Unmarshal(raw, &reorgData); err != nil {
		return err
	}

	s.b.ReOrgRollBack(reorgData.Header, reorgData.NewHeaders, reorgData.OldHeaders)
	return nil
}

type rpcExternalBlock struct {
	Hash         common.Hash      `json:"hash"`
	Transactions []rpcTransaction `json:"transactions"`
	Uncles       []*types.Header  `json:"uncles"`
	Receipts     []*types.Receipt `json:"receipts"`
	Context      *big.Int         `json:"context"`
}

// SendExternalBlock will run checks on the block and add to canonical chain if valid.
func (s *PublicBlockChainQuaiAPI) SendExternalBlock(ctx context.Context, raw json.RawMessage) error {
	// Decode header and transactions.
	var head *types.Header
	var body rpcExternalBlock
	if err := json.Unmarshal(raw, &head); err != nil {
		return err
	}
	if err := json.Unmarshal(raw, &body); err != nil {
		return err
	}

	// Load transactions
	txs := make([]*types.Transaction, len(body.Transactions))
	for i, tx := range body.Transactions {
		txs[i] = tx.tx
	}

	uncles := make([]*types.Header, len(body.Uncles))
	copy(uncles, body.Uncles)

	receipts := make([]*types.Receipt, len(body.Receipts))
	copy(receipts, body.Receipts)

	block := types.NewExternalBlockWithHeader(head).WithBody(txs, uncles, receipts, body.Context)

	s.b.AddExternalBlock(block)

	return nil
}

type HeaderHashWithContext struct {
	Hash    common.Hash
	Context int
}

// GetExternalBlockByHashAndContext will run checks on the header and get the External Block from the cache.
func (s *PublicBlockChainQuaiAPI) GetExternalBlockByHashAndContext(ctx context.Context, raw json.RawMessage) (map[string]interface{}, error) {
	// Decode header and transactions.
	var headerHashWithContext HeaderHashWithContext
	if err := json.Unmarshal(raw, &headerHashWithContext); err != nil {
		return nil, err
	}

	extBlock, err := s.b.GetExternalBlockByHashAndContext(headerHashWithContext.Hash, headerHashWithContext.Context)
	if err != nil {
		return nil, err
	}
	if extBlock == nil {
		return nil, fmt.Errorf("unable to find external block in getExternalBlockByHashAndContext")
	}
	block := types.NewBlockWithHeader(extBlock.Header()).WithBody(extBlock.Transactions(), extBlock.Uncles())

	return RPCMarshalExternalBlock(block, extBlock.Receipts(), extBlock.Context())
}

<<<<<<< HEAD
// EstimateGas returns an estimate of the amount of gas needed to execute the
// given transaction against the current pending block.
func (s *PublicBlockChainQuaiAPI) CheckPCRC(ctx context.Context, raw json.RawMessage) (common.Hash, error) {
	var head *types.Header
	if err := json.Unmarshal(raw, &head); err != nil {
		return common.Hash{}, err
	}
	return s.b.PCRC(head, 0)
=======
// GetBlockStatus returns the status of the block for a given header
func (s *PublicBlockChainQuaiAPI) GetBlockStatus(ctx context.Context, raw json.RawMessage) core.WriteStatus {
	var head *types.Header
	if err := json.Unmarshal(raw, &head); err != nil {
		return core.NonStatTy
	}

	if head == nil {
		return core.NonStatTy
	}

	return s.b.GetBlockStatus(head)
>>>>>>> 93030683
}<|MERGE_RESOLUTION|>--- conflicted
+++ resolved
@@ -699,7 +699,6 @@
 	return RPCMarshalExternalBlock(block, extBlock.Receipts(), extBlock.Context())
 }
 
-<<<<<<< HEAD
 // EstimateGas returns an estimate of the amount of gas needed to execute the
 // given transaction against the current pending block.
 func (s *PublicBlockChainQuaiAPI) CheckPCRC(ctx context.Context, raw json.RawMessage) (common.Hash, error) {
@@ -708,7 +707,8 @@
 		return common.Hash{}, err
 	}
 	return s.b.PCRC(head, 0)
-=======
+}
+
 // GetBlockStatus returns the status of the block for a given header
 func (s *PublicBlockChainQuaiAPI) GetBlockStatus(ctx context.Context, raw json.RawMessage) core.WriteStatus {
 	var head *types.Header
@@ -721,5 +721,4 @@
 	}
 
 	return s.b.GetBlockStatus(head)
->>>>>>> 93030683
 }