// Copyright 2015 The go-ethereum Authors
// This file is part of the go-ethereum library.
//
// The go-ethereum library is free software: you can redistribute it and/or modify
// it under the terms of the GNU Lesser General Public License as published by
// the Free Software Foundation, either version 3 of the License, or
// (at your option) any later version.
//
// The go-ethereum library is distributed in the hope that it will be useful,
// but WITHOUT ANY WARRANTY; without even the implied warranty of
// MERCHANTABILITY or FITNESS FOR A PARTICULAR PURPOSE. See the
// GNU Lesser General Public License for more details.
//
// You should have received a copy of the GNU Lesser General Public License
// along with the go-ethereum library. If not, see <http://www.gnu.org/licenses/>.

package eth

import (
	"errors"
	"fmt"
	"math"
	"math/big"
	"sync"
	"sync/atomic"
	"time"

	"github.com/spruce-solutions/go-quai/common"
	"github.com/spruce-solutions/go-quai/core"
	"github.com/spruce-solutions/go-quai/core/forkid"
	"github.com/spruce-solutions/go-quai/core/types"
	"github.com/spruce-solutions/go-quai/eth/downloader"
	"github.com/spruce-solutions/go-quai/eth/fetcher"
	"github.com/spruce-solutions/go-quai/eth/protocols/eth"
	"github.com/spruce-solutions/go-quai/eth/protocols/snap"
	"github.com/spruce-solutions/go-quai/ethdb"
	"github.com/spruce-solutions/go-quai/event"
	"github.com/spruce-solutions/go-quai/log"
	"github.com/spruce-solutions/go-quai/p2p"
	"github.com/spruce-solutions/go-quai/params"
	"github.com/spruce-solutions/go-quai/trie"
)

const (
	// txChanSize is the size of channel listening to NewTxsEvent.
	// The number is referenced from the size of tx pool.
	txChanSize = 4096
)

var (
	syncChallengeTimeout = 15 * time.Second // Time allowance for a node to reply to the sync progress challenge
)

// txPool defines the methods needed from a transaction pool implementation to
// support all the operations needed by the Ethereum chain protocols.
type txPool interface {
	// Has returns an indicator whether txpool has a transaction
	// cached with the given hash.
	Has(hash common.Hash) bool

	// Get retrieves the transaction from local txpool with given
	// tx hash.
	Get(hash common.Hash) *types.Transaction

	// AddRemotes should add the given transactions to the pool.
	AddRemotes([]*types.Transaction) []error

	// Pending should return pending transactions.
	// The slice should be modifiable by the caller.
	Pending(enforceTips bool) (map[common.Address]types.Transactions, error)

	// SubscribeNewTxsEvent should return an event subscription of
	// NewTxsEvent and send events to the given channel.
	SubscribeNewTxsEvent(chan<- core.NewTxsEvent) event.Subscription
}

// handlerConfig is the collection of initialization parameters to create a full
// node network handler.
type handlerConfig struct {
	Database   ethdb.Database            // Database for direct sync insertions
	Chain      *core.BlockChain          // Blockchain to serve data from
	TxPool     txPool                    // Transaction pool to propagate from
	Network    uint64                    // Network identifier to adfvertise
	Sync       downloader.SyncMode       // Whether to fast or full sync
	BloomCache uint64                    // Megabytes to alloc for fast sync bloom
	EventMux   *event.TypeMux            // Legacy event mux, deprecate for `feed`
	Checkpoint *params.TrustedCheckpoint // Hard coded checkpoint for sync challenges
	Whitelist  map[uint64]common.Hash    // Hard coded whitelist for sync challenged
}

type handler struct {
	networkID  uint64
	forkFilter forkid.Filter // Fork ID filter, constant across the lifetime of the node

	fastSync  uint32 // Flag whether fast sync is enabled (gets disabled if we already have blocks)
	snapSync  uint32 // Flag whether fast sync should operate on top of the snap protocol
	acceptTxs uint32 // Flag whether we're considered synchronised (enables transaction processing)

	checkpointNumber uint64      // Block number for the sync progress validator to cross reference
	checkpointHash   common.Hash // Block hash for the sync progress validator to cross reference

	database ethdb.Database
	txpool   txPool
	chain    *core.BlockChain
	maxPeers int

	downloader   *downloader.Downloader
	stateBloom   *trie.SyncBloom
	blockFetcher *fetcher.BlockFetcher
	txFetcher    *fetcher.TxFetcher
	peers        *peerSet

	eventMux      *event.TypeMux
	txsCh         chan core.NewTxsEvent
	txsSub        event.Subscription
	minedBlockSub *event.TypeMuxSubscription

	whitelist map[uint64]common.Hash

	// channels for fetcher, syncer, txsyncLoop
	quitSync chan struct{}

	chainSync *chainSyncer
	wg        sync.WaitGroup
	peerWG    sync.WaitGroup
}

// newHandler returns a handler for all Ethereum chain management protocol.
func newHandler(config *handlerConfig) (*handler, error) {
	// Create the protocol manager with the base fields
	if config.EventMux == nil {
		config.EventMux = new(event.TypeMux) // Nicety initialization for tests
	}
	h := &handler{
		networkID:  config.Network,
		forkFilter: forkid.NewFilter(config.Chain),
		eventMux:   config.EventMux,
		database:   config.Database,
		txpool:     config.TxPool,
		chain:      config.Chain,
		peers:      newPeerSet(),
		whitelist:  config.Whitelist,
		quitSync:   make(chan struct{}),
	}
	if config.Sync == downloader.FullSync {
		// The database seems empty as the current block is the genesis. Yet the fast
		// block is ahead, so fast sync was enabled for this node at a certain point.
		// The scenarios where this can happen is
		// * if the user manually (or via a bad block) rolled back a fast sync node
		//   below the sync point.
		// * the last fast sync is not finished while user specifies a full sync this
		//   time. But we don't have any recent state for full sync.
		// In these cases however it's safe to reenable fast sync.
		fullBlock, fastBlock := h.chain.CurrentBlock(), h.chain.CurrentFastBlock()
		if fullBlock.NumberU64() == 0 && fastBlock.NumberU64() > 0 {
			h.fastSync = uint32(1)
			log.Warn("Switch sync mode from full sync to fast sync")
		}
	} else {
		if h.chain.CurrentBlock().NumberU64() > 0 {
			// Print warning log if database is not empty to run fast sync.
			log.Warn("Switch sync mode from fast sync to full sync")
		} else {
			// If fast sync was requested and our database is empty, grant it
			h.fastSync = uint32(1)
			if config.Sync == downloader.SnapSync {
				h.snapSync = uint32(1)
			}
		}
	}
	// If we have trusted checkpoints, enforce them on the chain
	if config.Checkpoint != nil {
		h.checkpointNumber = (config.Checkpoint.SectionIndex+1)*params.CHTFrequency - 1
		h.checkpointHash = config.Checkpoint.SectionHead
	}
	// Construct the downloader (long sync) and its backing state bloom if fast
	// sync is requested. The downloader is responsible for deallocating the state
	// bloom when it's done.
	// Note: we don't enable it if snap-sync is performed, since it's very heavy
	// and the heal-portion of the snap sync is much lighter than fast. What we particularly
	// want to avoid, is a 90%-finished (but restarted) snap-sync to begin
	// indexing the entire trie
	if atomic.LoadUint32(&h.fastSync) == 1 && atomic.LoadUint32(&h.snapSync) == 0 {
		h.stateBloom = trie.NewSyncBloom(config.BloomCache, config.Database)
	}
	h.downloader = downloader.New(h.checkpointNumber, config.Database, h.stateBloom, h.eventMux, h.chain, nil, h.removePeer)

	// Construct the fetcher (short sync)
	validator := func(header *types.Header) error {
		return h.chain.Engine().VerifyHeader(h.chain, header, true)
	}
	heighter := func() uint64 {
		return h.chain.CurrentBlock().NumberU64()
	}
	inserter := func(blocks types.Blocks, extBlocks []*types.ExternalBlock) (int, error) {
		// If sync hasn't reached the checkpoint yet, deny importing weird blocks.
		//
		// Ideally we would also compare the head block's timestamp and similarly reject
		// the propagated block if the head is too old. Unfortunately there is a corner
		// case when starting new networks, where the genesis might be ancient (0 unix)
		// which would prevent full nodes from accepting it.
<<<<<<< HEAD
		// if h.chain.CurrentBlock().NumberU64() < h.checkpointNumber {
		// 	log.Warn("Unsynced yet, discarded propagated block", "number", blocks[0].Number(), "hash", blocks[0].Hash())
		// 	return 0, nil
		// }
=======
>>>>>>> bee62d9c
		// If fast sync is running, deny importing weird blocks. This is a problematic
		// clause when starting up a new network, because fast-syncing miners might not
		// accept each others' blocks until a restart. Unfortunately we haven't figured
		// out a way yet where nodes can decide unilaterally whether the network is new
		// or not. This should be fixed if we figure out a solution.
		if atomic.LoadUint32(&h.fastSync) == 1 {
			log.Warn("Fast syncing, discarded propagated block", "number", blocks[0].Number(), "hash", blocks[0].Hash())
			return 0, nil
		}

		log.Info("Adding external blocks from peer", "len", len(extBlocks), "number", blocks[0].Number())
		err := h.chain.AddExternalBlocks(extBlocks)
		if err != nil {
			log.Warn("Error importing external blocks", "number", blocks[0].Number(), "hash", blocks[0].Hash())
		}

		n, err := h.chain.InsertChain(blocks)
		if err == nil {
			atomic.StoreUint32(&h.acceptTxs, 1) // Mark initial sync done on any fetcher import
		}
		return n, err
	}
	h.blockFetcher = fetcher.NewBlockFetcher(false, nil, h.chain.GetBlockByHash, validator, h.BroadcastBlock, heighter, nil, inserter, h.removePeer, h.chain.GetLinkExternalBlocks, h.chain.AddExternalBlocks)

	fetchTx := func(peer string, hashes []common.Hash) error {
		p := h.peers.peer(peer)
		if p == nil {
			return errors.New("unknown peer")
		}
		return p.RequestTxs(hashes)
	}
	h.txFetcher = fetcher.NewTxFetcher(h.txpool.Has, h.txpool.AddRemotes, fetchTx)
	h.chainSync = newChainSyncer(h)
	return h, nil
}

// runEthPeer registers an eth peer into the joint eth/snap peerset, adds it to
// various subsistems and starts handling messages.
func (h *handler) runEthPeer(peer *eth.Peer, handler eth.Handler) error {
	// If the peer has a `snap` extension, wait for it to connect so we can have
	// a uniform initialization/teardown mechanism
	snap, err := h.peers.waitSnapExtension(peer)
	if err != nil {
		peer.Log().Error("Snapshot extension barrier failed", "err", err)
		return err
	}
	// TODO(karalabe): Not sure why this is needed
	if !h.chainSync.handlePeerEvent(peer) {
		return p2p.DiscQuitting
	}
	h.peerWG.Add(1)
	defer h.peerWG.Done()

	// Execute the Ethereum handshake
	var (
		genesis = h.chain.Genesis()
		head    = h.chain.CurrentHeader()
		hash    = head.Hash()
		number  = head.Number[types.QuaiNetworkContext].Uint64()
		td      = h.chain.GetTd(hash, number)
	)
	forkID := forkid.NewID(h.chain.Config(), h.chain.Genesis().Hash(), h.chain.CurrentHeader().Number[types.QuaiNetworkContext].Uint64())
	if err := peer.Handshake(h.networkID, td, hash, genesis.Hash(), forkID, h.forkFilter); err != nil {
		peer.Log().Debug("Ethereum handshake failed", "err", err)
		return err
	}
	reject := false // reserved peer slots
	if atomic.LoadUint32(&h.snapSync) == 1 {
		if snap == nil {
			// If we are running snap-sync, we want to reserve roughly half the peer
			// slots for peers supporting the snap protocol.
			// The logic here is; we only allow up to 5 more non-snap peers than snap-peers.
			if all, snp := h.peers.len(), h.peers.snapLen(); all-snp > snp+5 {
				reject = true
			}
		}
	}
	// Ignore maxPeers if this is a trusted peer
	if !peer.Peer.Info().Network.Trusted {
		if reject || h.peers.len() >= h.maxPeers {
			return p2p.DiscTooManyPeers
		}
	}
	peer.Log().Debug("Ethereum peer connected", "name", peer.Name())

	// Register the peer locally
	if err := h.peers.registerPeer(peer, snap); err != nil {
		peer.Log().Error("Ethereum peer registration failed", "err", err)
		return err
	}
	defer h.unregisterPeer(peer.ID())

	p := h.peers.peer(peer.ID())
	if p == nil {
		return errors.New("peer dropped during handling")
	}
	// Register the peer in the downloader. If the downloader considers it banned, we disconnect
	if err := h.downloader.RegisterPeer(peer.ID(), peer.Version(), peer); err != nil {
		peer.Log().Error("Failed to register peer in eth syncer", "err", err)
		return err
	}
	if snap != nil {
		if err := h.downloader.SnapSyncer.Register(snap); err != nil {
			peer.Log().Error("Failed to register peer in snap syncer", "err", err)
			return err
		}
	}
	h.chainSync.handlePeerEvent(peer)

	// Propagate existing transactions. new transactions appearing
	// after this will be sent via broadcasts.
	h.syncTransactions(peer)

	// If we have a trusted CHT, reject all peers below that (avoid fast sync eclipse)
	if h.checkpointHash != (common.Hash{}) {
		// Request the peer's checkpoint header for chain height/weight validation
		if err := peer.RequestHeadersByNumber(h.checkpointNumber, 1, 0, false); err != nil {
			return err
		}
		// Start a timer to disconnect if the peer doesn't reply in time
		p.syncDrop = time.AfterFunc(syncChallengeTimeout, func() {
			peer.Log().Warn("Checkpoint challenge timed out, dropping", "addr", peer.RemoteAddr(), "type", peer.Name())
			h.removePeer(peer.ID())
		})
		// Make sure it's cleaned up if the peer dies off
		defer func() {
			if p.syncDrop != nil {
				p.syncDrop.Stop()
				p.syncDrop = nil
			}
		}()
	}
	// If we have any explicit whitelist block hashes, request them
	for number := range h.whitelist {
		if err := peer.RequestHeadersByNumber(number, 1, 0, false); err != nil {
			return err
		}
	}
	// Handle incoming messages until the connection is torn down
	return handler(peer)
}

// runSnapExtension registers a `snap` peer into the joint eth/snap peerset and
// starts handling inbound messages. As `snap` is only a satellite protocol to
// `eth`, all subsystem registrations and lifecycle management will be done by
// the main `eth` handler to prevent strange races.
func (h *handler) runSnapExtension(peer *snap.Peer, handler snap.Handler) error {
	h.peerWG.Add(1)
	defer h.peerWG.Done()

	if err := h.peers.registerSnapExtension(peer); err != nil {
		peer.Log().Error("Snapshot extension registration failed", "err", err)
		return err
	}
	return handler(peer)
}

// removePeer requests disconnection of a peer.
func (h *handler) removePeer(id string) {
	peer := h.peers.peer(id)
	if peer != nil {
		peer.Peer.Disconnect(p2p.DiscUselessPeer)
	}
}

// unregisterPeer removes a peer from the downloader, fetchers and main peer set.
func (h *handler) unregisterPeer(id string) {
	// Create a custom logger to avoid printing the entire id
	var logger log.Logger
	if len(id) < 16 {
		// Tests use short IDs, don't choke on them
		logger = log.New("peer", id)
	} else {
		logger = log.New("peer", id[:8])
	}
	// Abort if the peer does not exist
	peer := h.peers.peer(id)
	if peer == nil {
		logger.Error("Ethereum peer removal failed", "err", errPeerNotRegistered)
		return
	}
	// Remove the `eth` peer if it exists
	logger.Debug("Removing Ethereum peer", "snap", peer.snapExt != nil)

	// Remove the `snap` extension if it exists
	if peer.snapExt != nil {
		h.downloader.SnapSyncer.Unregister(id)
	}
	h.downloader.UnregisterPeer(id)
	h.txFetcher.Drop(id)

	if err := h.peers.unregisterPeer(id); err != nil {
		logger.Error("Ethereum peer removal failed", "err", err)
	}
}

func (h *handler) Start(maxPeers int) {
	h.maxPeers = maxPeers

	// broadcast transactions
	h.wg.Add(1)
	h.txsCh = make(chan core.NewTxsEvent, txChanSize)
	h.txsSub = h.txpool.SubscribeNewTxsEvent(h.txsCh)
	go h.txBroadcastLoop()

	// broadcast mined blocks
	h.wg.Add(1)
	h.minedBlockSub = h.eventMux.Subscribe(core.NewMinedBlockEvent{})
	go h.minedBroadcastLoop()

	// start sync handlers
	h.wg.Add(1)
	go h.chainSync.loop()
}

func (h *handler) Stop() {
	h.txsSub.Unsubscribe()        // quits txBroadcastLoop
	h.minedBlockSub.Unsubscribe() // quits blockBroadcastLoop

	// Quit chainSync and txsync64.
	// After this is done, no new peers will be accepted.
	close(h.quitSync)
	h.wg.Wait()

	// Disconnect existing sessions.
	// This also closes the gate for any new registrations on the peer set.
	// sessions which are already established but not added to h.peers yet
	// will exit when they try to register.
	h.peers.close()
	h.peerWG.Wait()

	log.Info("Ethereum protocol stopped")
}

// BroadcastBlock will either propagate a block to a subset of its peers, or
// will only announce its availability (depending what's requested).
func (h *handler) BroadcastBlock(block *types.Block, extBlocks []*types.ExternalBlock, propagate bool) {
	hash := block.Hash()
	peers := h.peers.peersWithoutBlock(hash)

	// If propagation is requested, send to a subset of the peer
	if propagate {
		// Calculate the TD of the block (it's not imported yet, so block.Td is not valid)
		var td []*big.Int
		if parent := h.chain.GetBlock(block.ParentHash(), block.NumberU64()-1); parent != nil {
			order, err := h.chain.Engine().GetDifficultyOrder(block.Header())
			if err != nil {
				log.Error("Error calculating block order in BroadcastBlock, err: ", err)
				return
			}
<<<<<<< HEAD
			if block.Header() == nil {
				fmt.Println("block.Header() is nil in Broadcast Block for block: ", block)
				return
			}
=======
>>>>>>> bee62d9c
			var tempTD = big.NewInt(0)
			parentPrimeTd := h.chain.GetTd(block.Header().ParentHash[types.QuaiNetworkContext], block.Header().Number[types.QuaiNetworkContext].Uint64()-1)[0]
			parentRegionTd := h.chain.GetTd(block.Header().ParentHash[types.QuaiNetworkContext], block.Header().Number[types.QuaiNetworkContext].Uint64()-1)[1]
			parentZoneTd := h.chain.GetTd(block.Header().ParentHash[types.QuaiNetworkContext], block.Header().Number[types.QuaiNetworkContext].Uint64()-1)[2]
			switch order {
			case params.PRIME:
				tempTD = new(big.Int).Add(block.Header().Difficulty[0], parentPrimeTd)
				td = []*big.Int{tempTD, tempTD, tempTD}
			case params.REGION:
				tempTD = new(big.Int).Add(block.Header().Difficulty[1], parentRegionTd)
				td = []*big.Int{parentPrimeTd, tempTD, tempTD}
			case params.ZONE:
				tempTD = new(big.Int).Add(block.Header().Difficulty[2], parentZoneTd)
				td = []*big.Int{parentPrimeTd, parentRegionTd, tempTD}
			}
		} else {
			log.Error("Propagating dangling block", "number", block.Number(), "hash", hash)
			return
		}
		// Send the block to a subset of our peers if less than 10
		if len(peers) > 9 {
			peers = peers[:int(math.Sqrt(float64(len(peers))))]
		}
		for _, peer := range peers {
			peer.AsyncSendNewBlock(block, td, extBlocks)
		}
<<<<<<< HEAD
		log.Info("Propagated block", "hash", hash, "recipients", len(peers), "duration", common.PrettyDuration(time.Since(block.ReceivedAt)))
=======
		log.Trace("Propagated block", "hash", hash, "recipients", len(peers), "duration", common.PrettyDuration(time.Since(block.ReceivedAt)))
>>>>>>> bee62d9c
		return
	}
	// Otherwise if the block is indeed in out own chain, announce it
	if h.chain.HasBlock(hash, block.NumberU64()) {
		for _, peer := range peers {
			peer.AsyncSendNewBlockHash(block)
		}
		log.Info("Announced block", "hash", hash, "recipients", len(peers), "duration", common.PrettyDuration(time.Since(block.ReceivedAt)))
	}
}

// BroadcastTransactions will propagate a batch of transactions
// - To a square root of all peers
// - And, separately, as announcements to all peers which are not known to
// already have the given transaction.
func (h *handler) BroadcastTransactions(txs types.Transactions) {
	var (
		annoCount   int // Count of announcements made
		annoPeers   int
		directCount int // Count of the txs sent directly to peers
		directPeers int // Count of the peers that were sent transactions directly

		txset = make(map[*ethPeer][]common.Hash) // Set peer->hash to transfer directly
		annos = make(map[*ethPeer][]common.Hash) // Set peer->hash to announce

	)
	// Broadcast transactions to a batch of peers not knowing about it
	for _, tx := range txs {
		peers := h.peers.peersWithoutTransaction(tx.Hash())
		// Send the tx unconditionally to a subset of our peers
		numDirect := int(math.Sqrt(float64(len(peers))))
		for _, peer := range peers[:numDirect] {
			txset[peer] = append(txset[peer], tx.Hash())
		}
		// For the remaining peers, send announcement only
		for _, peer := range peers[numDirect:] {
			annos[peer] = append(annos[peer], tx.Hash())
		}
	}
	for peer, hashes := range txset {
		directPeers++
		directCount += len(hashes)
		peer.AsyncSendTransactions(hashes)
	}
	for peer, hashes := range annos {
		annoPeers++
		annoCount += len(hashes)
		peer.AsyncSendPooledTransactionHashes(hashes)
	}
	log.Debug("Transaction broadcast", "txs", len(txs),
		"announce packs", annoPeers, "announced hashes", annoCount,
		"tx packs", directPeers, "broadcast txs", directCount)
}

// minedBroadcastLoop sends mined blocks to connected peers.
func (h *handler) minedBroadcastLoop() {
	defer h.wg.Done()

	for obj := range h.minedBlockSub.Chan() {
		if ev, ok := obj.Data.(core.NewMinedBlockEvent); ok {
			// Retrieve the requested block's external blocks
			header := h.chain.GetHeaderByHash(ev.Block.Hash())
			if header != nil {
				extBlocks, err := h.chain.GetLinkExternalBlocks(header)
				if err != nil {
					log.Info("Error sending external blocks to peer", "err", err)
				} else {
					log.Info("minedBroadcastLoop", "hash", header.Hash(), "extBlocks", len(extBlocks))
					h.BroadcastBlock(ev.Block, extBlocks, true)  // First propagate block to peers
					h.BroadcastBlock(ev.Block, extBlocks, false) // Only then announce to the rest
				}
			}
		}
	}
}

// txBroadcastLoop announces new transactions to connected peers.
func (h *handler) txBroadcastLoop() {
	defer h.wg.Done()
	for {
		select {
		case event := <-h.txsCh:
			h.BroadcastTransactions(event.Txs)
		case <-h.txsSub.Err():
			return
		}
	}
}<|MERGE_RESOLUTION|>--- conflicted
+++ resolved
@@ -199,13 +199,10 @@
 		// the propagated block if the head is too old. Unfortunately there is a corner
 		// case when starting new networks, where the genesis might be ancient (0 unix)
 		// which would prevent full nodes from accepting it.
-<<<<<<< HEAD
 		// if h.chain.CurrentBlock().NumberU64() < h.checkpointNumber {
 		// 	log.Warn("Unsynced yet, discarded propagated block", "number", blocks[0].Number(), "hash", blocks[0].Hash())
 		// 	return 0, nil
 		// }
-=======
->>>>>>> bee62d9c
 		// If fast sync is running, deny importing weird blocks. This is a problematic
 		// clause when starting up a new network, because fast-syncing miners might not
 		// accept each others' blocks until a restart. Unfortunately we haven't figured
@@ -456,13 +453,10 @@
 				log.Error("Error calculating block order in BroadcastBlock, err: ", err)
 				return
 			}
-<<<<<<< HEAD
 			if block.Header() == nil {
 				fmt.Println("block.Header() is nil in Broadcast Block for block: ", block)
 				return
 			}
-=======
->>>>>>> bee62d9c
 			var tempTD = big.NewInt(0)
 			parentPrimeTd := h.chain.GetTd(block.Header().ParentHash[types.QuaiNetworkContext], block.Header().Number[types.QuaiNetworkContext].Uint64()-1)[0]
 			parentRegionTd := h.chain.GetTd(block.Header().ParentHash[types.QuaiNetworkContext], block.Header().Number[types.QuaiNetworkContext].Uint64()-1)[1]
@@ -489,11 +483,7 @@
 		for _, peer := range peers {
 			peer.AsyncSendNewBlock(block, td, extBlocks)
 		}
-<<<<<<< HEAD
-		log.Info("Propagated block", "hash", hash, "recipients", len(peers), "duration", common.PrettyDuration(time.Since(block.ReceivedAt)))
-=======
 		log.Trace("Propagated block", "hash", hash, "recipients", len(peers), "duration", common.PrettyDuration(time.Since(block.ReceivedAt)))
->>>>>>> bee62d9c
 		return
 	}
 	// Otherwise if the block is indeed in out own chain, announce it
