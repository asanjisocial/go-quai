--- conflicted
+++ resolved
@@ -132,13 +132,12 @@
 	return b.eth.blockchain.GetExternalBlockByHashAndContext(hash, context)
 }
 
-<<<<<<< HEAD
 func (b *EthAPIBackend) PCRC(header *types.Header, order int) (common.Hash, error) {
 	return b.eth.blockchain.PCRC(header, order)
-=======
+}
+
 func (b *EthAPIBackend) GetBlockStatus(header *types.Header) core.WriteStatus {
 	return b.eth.blockchain.GetBlockStatus(header)
->>>>>>> 93030683
 }
 
 func (b *EthAPIBackend) BlockByHash(ctx context.Context, hash common.Hash) (*types.Block, error) {
