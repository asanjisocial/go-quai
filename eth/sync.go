// Copyright 2015 The go-ethereum Authors
// This file is part of the go-ethereum library.
//
// The go-ethereum library is free software: you can redistribute it and/or modify
// it under the terms of the GNU Lesser General Public License as published by
// the Free Software Foundation, either version 3 of the License, or
// (at your option) any later version.
//
// The go-ethereum library is distributed in the hope that it will be useful,
// but WITHOUT ANY WARRANTY; without even the implied warranty of
// MERCHANTABILITY or FITNESS FOR A PARTICULAR PURPOSE. See the
// GNU Lesser General Public License for more details.
//
// You should have received a copy of the GNU Lesser General Public License
// along with the go-ethereum library. If not, see <http://www.gnu.org/licenses/>.

package eth

import (
	"math/big"
	"sync/atomic"
	"time"

	"github.com/spruce-solutions/go-quai/common"
	"github.com/spruce-solutions/go-quai/core/rawdb"
	"github.com/spruce-solutions/go-quai/core/types"
	"github.com/spruce-solutions/go-quai/eth/downloader"
	"github.com/spruce-solutions/go-quai/eth/protocols/eth"
	"github.com/spruce-solutions/go-quai/log"
)

const (
	forceSyncCycle      = 10 * time.Second // Time interval to force syncs, even if few peers are available
	defaultMinSyncPeers = 5                // Amount of peers desired to start syncing
)

// syncTransactions starts sending all currently pending transactions to the given peer.
func (h *handler) syncTransactions(p *eth.Peer) {
	// Assemble the set of transaction to broadcast or announce to the remote
	// peer. Fun fact, this is quite an expensive operation as it needs to sort
	// the transactions if the sorting is not cached yet. However, with a random
	// order, insertions could overflow the non-executable queues and get dropped.
	//
	// TODO(karalabe): Figure out if we could get away with random order somehow
	var txs types.Transactions
	pending, _ := h.txpool.Pending(false)
	for _, batch := range pending {
		txs = append(txs, batch...)
	}
	if len(txs) == 0 {
		return
	}
	// The eth/65 protocol introduces proper transaction announcements, so instead
	// of dripping transactions across multiple peers, just send the entire list as
	// an announcement and let the remote side decide what they need (likely nothing).
	hashes := make([]common.Hash, len(txs))
	for i, tx := range txs {
		hashes[i] = tx.Hash()
	}
	p.AsyncSendPooledTransactionHashes(hashes)
}

// chainSyncer coordinates blockchain sync components.
type chainSyncer struct {
	handler     *handler
	force       *time.Timer
	forced      bool // true when force timer fired
	peerEventCh chan struct{}
	doneCh      chan error // non-nil when sync is running
}

// chainSyncOp is a scheduled sync operation.
type chainSyncOp struct {
	mode downloader.SyncMode
	peer *eth.Peer
	td   []*big.Int
	head common.Hash
}

// newChainSyncer creates a chainSyncer.
func newChainSyncer(handler *handler) *chainSyncer {
	return &chainSyncer{
		handler:     handler,
		peerEventCh: make(chan struct{}),
	}
}

// handlePeerEvent notifies the syncer about a change in the peer set.
// This is called for new peers and every time a peer announces a new
// chain head.
func (cs *chainSyncer) handlePeerEvent(peer *eth.Peer) bool {
	select {
	case cs.peerEventCh <- struct{}{}:
		return true
	case <-cs.handler.quitSync:
		return false
	}
}

// loop runs in its own goroutine and launches the sync when necessary.
func (cs *chainSyncer) loop() {
	defer cs.handler.wg.Done()

	cs.handler.blockFetcher.Start()
	cs.handler.txFetcher.Start()
	defer cs.handler.blockFetcher.Stop()
	defer cs.handler.txFetcher.Stop()
	defer cs.handler.downloader.Terminate()

	// The force timer lowers the peer count threshold down to one when it fires.
	// This ensures we'll always start sync even if there aren't enough peers.
	cs.force = time.NewTimer(forceSyncCycle)
	defer cs.force.Stop()

	for {
		if op := cs.nextSyncOp(); op != nil {
			cs.startSync(op)
		}
		select {
		case <-cs.peerEventCh:
			// Peer information changed, recheck.
		case <-cs.doneCh:
			cs.doneCh = nil
			cs.force.Reset(forceSyncCycle)
			cs.forced = false
		case <-cs.force.C:
			cs.forced = true

		case <-cs.handler.quitSync:
			// Disable all insertion on the blockchain. This needs to happen before
			// terminating the downloader because the downloader waits for blockchain
			// inserts, and these can take a long time to finish.
			cs.handler.chain.StopInsert()
			cs.handler.downloader.Terminate()
			if cs.doneCh != nil {
				<-cs.doneCh
			}
			return
		}
	}
}

// nextSyncOp determines whether sync is required at this time.
func (cs *chainSyncer) nextSyncOp() *chainSyncOp {
	if cs.doneCh != nil {
		return nil // Sync already running.
	}

	// Ensure we're at minimum peer count.
	minPeers := defaultMinSyncPeers
	if cs.forced {
		minPeers = 1
	} else if minPeers > cs.handler.maxPeers {
		minPeers = cs.handler.maxPeers
	}
	if cs.handler.peers.len() < minPeers {
		return nil
	}
	// We have enough peers, check TD
	peer := cs.handler.peers.peerWithHighestTD()
	if peer == nil {
		return nil
	}
	mode, ourTD := cs.modeAndLocalHead()
	if mode == downloader.FastSync && atomic.LoadUint32(&cs.handler.snapSync) == 1 {
		// Fast sync via the snap protocol
		mode = downloader.SnapSync
	}
	op := peerToSyncOp(mode, peer)
<<<<<<< HEAD
	log.Info("nextSyncOp: returning bestPeer", "op.td", op.td, "ourTD", ourTD, "op.hash", op.head)
=======
>>>>>>> 5e7306b1
	if cs.handler.chain.HLCR(op.td, ourTD) {
		return nil // We're in sync.
	}
	return op
}

func peerToSyncOp(mode downloader.SyncMode, p *eth.Peer) *chainSyncOp {
	peerHead, peerTD := p.Head()
	return &chainSyncOp{mode: mode, peer: p, td: peerTD, head: peerHead}
}

func (cs *chainSyncer) modeAndLocalHead() (downloader.SyncMode, []*big.Int) {
	// If we're in fast sync mode, return that directly
	if atomic.LoadUint32(&cs.handler.fastSync) == 1 {
		block := cs.handler.chain.CurrentFastBlock()
		td := cs.handler.chain.GetTdByHash(block.Hash())
		return downloader.FastSync, td
	}
	// We are probably in full sync, but we might have rewound to before the
	// fast sync pivot, check if we should reenable
	if pivot := rawdb.ReadLastPivotNumber(cs.handler.database); pivot != nil {
		if head := cs.handler.chain.CurrentBlock(); head.NumberU64() < *pivot {
			block := cs.handler.chain.CurrentFastBlock()
			td := cs.handler.chain.GetTdByHash(block.Hash())
			return downloader.FastSync, td
		}
	}
	// Nope, we're really full syncing
	head := cs.handler.chain.CurrentBlock()
	td := cs.handler.chain.GetTd(head.Hash(), head.NumberU64())
	return downloader.FullSync, td
}

// startSync launches doSync in a new goroutine.
func (cs *chainSyncer) startSync(op *chainSyncOp) {
	cs.doneCh = make(chan error, 1)
	go func() { cs.doneCh <- cs.handler.doSync(op) }()
}

// doSync synchronizes the local blockchain with a remote peer.
func (h *handler) doSync(op *chainSyncOp) error {
	if op.mode == downloader.FastSync || op.mode == downloader.SnapSync {
		// Before launch the fast sync, we have to ensure user uses the same
		// txlookup limit.
		// The main concern here is: during the fast sync Geth won't index the
		// block(generate tx indices) before the HEAD-limit. But if user changes
		// the limit in the next fast sync(e.g. user kill Geth manually and
		// restart) then it will be hard for Geth to figure out the oldest block
		// has been indexed. So here for the user-experience wise, it's non-optimal
		// that user can't change limit during the fast sync. If changed, Geth
		// will just blindly use the original one.
		limit := h.chain.TxLookupLimit()
		if stored := rawdb.ReadFastTxLookupLimit(h.database); stored == nil {
			rawdb.WriteFastTxLookupLimit(h.database, limit)
		} else if *stored != limit {
			h.chain.SetTxLookupLimit(*stored)
			log.Warn("Update txLookup limit", "provided", limit, "updated", *stored)
		}
	}
	// Run the sync cycle, and disable fast sync if we're past the pivot block
	err := h.downloader.Synchronise(op.peer.ID(), op.head, op.td, op.mode)
	if err != nil {
		return err
	}
	if atomic.LoadUint32(&h.fastSync) == 1 {
		log.Info("Fast sync complete, auto disabling")
		atomic.StoreUint32(&h.fastSync, 0)
	}
	if atomic.LoadUint32(&h.snapSync) == 1 {
		log.Info("Snap sync complete, auto disabling")
		atomic.StoreUint32(&h.snapSync, 0)
	}
	// If we've successfully finished a sync cycle and passed any required checkpoint,
	// enable accepting transactions from the network.
	head := h.chain.CurrentBlock()
	if head.NumberU64() >= h.checkpointNumber {
		// Checkpoint passed, sanity check the timestamp to have a fallback mechanism
		// for non-checkpointed (number = 0) private networks.
		if head.Time() >= uint64(time.Now().AddDate(0, -1, 0).Unix()) {
			atomic.StoreUint32(&h.acceptTxs, 1)
		}
	}
	if head.NumberU64() > 0 {
		// We've completed a sync cycle, notify all peers of new state. This path is
		// essential in star-topology networks where a gateway node needs to notify
		// all its out-of-date peers of the availability of a new block. This failure
		// scenario will most often crop up in private and hackathon networks with
		// degenerate connectivity, but it should be healthy for the mainnet too to
		// more reliably update peers or the local TD state.
		extBlocks, err := h.chain.GetLinkExternalBlocks(head.Header())
		if err != nil {
			log.Info("Error sending external blocks to peer", "err", err)
		} else {
			h.BroadcastBlock(head, extBlocks, false)
		}
	}
	return nil
}<|MERGE_RESOLUTION|>--- conflicted
+++ resolved
@@ -167,10 +167,6 @@
 		mode = downloader.SnapSync
 	}
 	op := peerToSyncOp(mode, peer)
-<<<<<<< HEAD
-	log.Info("nextSyncOp: returning bestPeer", "op.td", op.td, "ourTD", ourTD, "op.hash", op.head)
-=======
->>>>>>> 5e7306b1
 	if cs.handler.chain.HLCR(op.td, ourTD) {
 		return nil // We're in sync.
 	}
