--- conflicted
+++ resolved
@@ -167,11 +167,7 @@
 		mode = downloader.SnapSync
 	}
 	op := peerToSyncOp(mode, peer)
-<<<<<<< HEAD
-	log.Info("nextSyncOp: returning bestPeer", "op.td", op.td, "td", ourTD)
-=======
 	log.Info("nextSyncOp: returning bestPeer", "op.td", op.td, "ourTD", ourTD, "op.hash", op.head)
->>>>>>> bcae0459
 	if cs.handler.chain.HLCR(op.td, ourTD) {
 		return nil // We're in sync.
 	}
