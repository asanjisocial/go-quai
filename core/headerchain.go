--- conflicted
+++ resolved
@@ -228,17 +228,9 @@
 	reorg := hc.HLCR(localTd, newTd)
 	equalTd := newTd[0].Cmp(localTd[0]) == 0 && newTd[1].Cmp(localTd[1]) == 0 && newTd[2].Cmp(localTd[2]) == 0
 	if !reorg && equalTd {
-<<<<<<< HEAD
-		if lastNumber < head {
-			reorg = true
-		} else if lastNumber == head {
-			reorg = mrand.Float64() < 0.5
-		}
-=======
 		localTarget := hc.engine.SealHash(hc.CurrentHeader()).Bytes()
 		externTarget := hc.engine.SealHash(lastHeader).Bytes()
 		reorg = new(big.Int).SetBytes(localTarget).Cmp(new(big.Int).SetBytes(externTarget)) < 0
->>>>>>> ea1e1377
 	}
 	// If the parent of the (first) block is already the canon header,
 	// we don't have to go backwards to delete canon blocks, but
