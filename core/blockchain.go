// Copyright 2014 The go-ethereum Authors
// This file is part of the go-ethereum library.
//
// The go-ethereum library is free software: you can redistribute it and/or modify
// it under the terms of the GNU Lesser General Public License as published by
// the Free Software Foundation, either version 3 of the License, or
// (at your option) any later version.
//
// The go-ethereum library is distributed in the hope that it will be useful,
// but WITHOUT ANY WARRANTY; without even the implied warranty of
// MERCHANTABILITY or FITNESS FOR A PARTICULAR PURPOSE. See the
// GNU Lesser General Public License for more details.
//
// You should have received a copy of the GNU Lesser General Public License
// along with the go-ethereum library. If not, see <http://www.gnu.org/licenses/>.

// Package core implements the Ethereum consensus protocol.
package core

import (
	"bytes"
	"errors"
	"fmt"
	"io"
	"math/big"
	"runtime"
	"sort"
	"sync"
	"sync/atomic"
	"time"

	"github.com/VictoriaMetrics/fastcache"
	lru "github.com/hashicorp/golang-lru"
	"github.com/spruce-solutions/go-quai/common"
	"github.com/spruce-solutions/go-quai/common/mclock"
	"github.com/spruce-solutions/go-quai/common/prque"
	"github.com/spruce-solutions/go-quai/consensus"
	"github.com/spruce-solutions/go-quai/consensus/misc"
	"github.com/spruce-solutions/go-quai/core/rawdb"
	"github.com/spruce-solutions/go-quai/core/state"
	"github.com/spruce-solutions/go-quai/core/state/snapshot"
	"github.com/spruce-solutions/go-quai/core/types"
	"github.com/spruce-solutions/go-quai/core/vm"
	"github.com/spruce-solutions/go-quai/ethdb"
	"github.com/spruce-solutions/go-quai/event"
	"github.com/spruce-solutions/go-quai/log"
	"github.com/spruce-solutions/go-quai/metrics"
	"github.com/spruce-solutions/go-quai/params"
	"github.com/spruce-solutions/go-quai/rlp"
	"github.com/spruce-solutions/go-quai/trie"
)

var (
	headBlockGauge     = metrics.NewRegisteredGauge("chain/head/block", nil)
	headHeaderGauge    = metrics.NewRegisteredGauge("chain/head/header", nil)
	headFastBlockGauge = metrics.NewRegisteredGauge("chain/head/receipt", nil)

	accountReadTimer   = metrics.NewRegisteredTimer("chain/account/reads", nil)
	accountHashTimer   = metrics.NewRegisteredTimer("chain/account/hashes", nil)
	accountUpdateTimer = metrics.NewRegisteredTimer("chain/account/updates", nil)
	accountCommitTimer = metrics.NewRegisteredTimer("chain/account/commits", nil)

	storageReadTimer   = metrics.NewRegisteredTimer("chain/storage/reads", nil)
	storageHashTimer   = metrics.NewRegisteredTimer("chain/storage/hashes", nil)
	storageUpdateTimer = metrics.NewRegisteredTimer("chain/storage/updates", nil)
	storageCommitTimer = metrics.NewRegisteredTimer("chain/storage/commits", nil)

	snapshotAccountReadTimer = metrics.NewRegisteredTimer("chain/snapshot/account/reads", nil)
	snapshotStorageReadTimer = metrics.NewRegisteredTimer("chain/snapshot/storage/reads", nil)
	snapshotCommitTimer      = metrics.NewRegisteredTimer("chain/snapshot/commits", nil)

	blockInsertTimer     = metrics.NewRegisteredTimer("chain/inserts", nil)
	blockValidationTimer = metrics.NewRegisteredTimer("chain/validation", nil)
	blockExecutionTimer  = metrics.NewRegisteredTimer("chain/execution", nil)
	blockWriteTimer      = metrics.NewRegisteredTimer("chain/write", nil)

	blockReorgMeter         = metrics.NewRegisteredMeter("chain/reorg/executes", nil)
	blockReorgAddMeter      = metrics.NewRegisteredMeter("chain/reorg/add", nil)
	blockReorgDropMeter     = metrics.NewRegisteredMeter("chain/reorg/drop", nil)
	blockReorgInvalidatedTx = metrics.NewRegisteredMeter("chain/reorg/invalidTx", nil)

	blockPrefetchExecuteTimer   = metrics.NewRegisteredTimer("chain/prefetch/executes", nil)
	blockPrefetchInterruptMeter = metrics.NewRegisteredMeter("chain/prefetch/interrupts", nil)

	errInsertionInterrupted = errors.New("insertion is interrupted")
)

const (
	bodyCacheLimit      = 256
	blockCacheLimit     = 256
	receiptsCacheLimit  = 32
	txLookupCacheLimit  = 1024
	maxFutureBlocks     = 256
	maxTimeFutureBlocks = 30
	TriesInMemory       = 128
	extBlockQueueLimit  = 1024

	// BlockChainVersion ensures that an incompatible database forces a resync from scratch.
	//
	// Changelog:
	//
	// - Version 4
	//   The following incompatible database changes were added:
	//   * the `BlockNumber`, `TxHash`, `TxIndex`, `BlockHash` and `Index` fields of log are deleted
	//   * the `Bloom` field of receipt is deleted
	//   * the `BlockIndex` and `TxIndex` fields of txlookup are deleted
	// - Version 5
	//  The following incompatible database changes were added:
	//    * the `TxHash`, `GasCost`, and `ContractAddress` fields are no longer stored for a receipt
	//    * the `TxHash`, `GasCost`, and `ContractAddress` fields are computed by looking up the
	//      receipts' corresponding block
	// - Version 6
	//  The following incompatible database changes were added:
	//    * Transaction lookup information stores the corresponding block number instead of block hash
	// - Version 7
	//  The following incompatible database changes were added:
	//    * Use freezer as the ancient database to maintain all ancient data
	// - Version 8
	//  The following incompatible database changes were added:
	//    * New scheme for contract code in order to separate the codes and trie nodes
	BlockChainVersion uint64 = 8
)

// CacheConfig contains the configuration values for the trie caching/pruning
// that's resident in a blockchain.
type CacheConfig struct {
	TrieCleanLimit      int           // Memory allowance (MB) to use for caching trie nodes in memory
	TrieCleanJournal    string        // Disk journal for saving clean cache entries.
	TrieCleanRejournal  time.Duration // Time interval to dump clean cache to disk periodically
	TrieCleanNoPrefetch bool          // Whether to disable heuristic state prefetching for followup blocks
	TrieDirtyLimit      int           // Memory limit (MB) at which to start flushing dirty trie nodes to disk
	TrieDirtyDisabled   bool          // Whether to disable trie write caching and GC altogether (archive node)
	TrieTimeLimit       time.Duration // Time limit after which to flush the current in-memory trie to disk
	SnapshotLimit       int           // Memory allowance (MB) to use for caching snapshot entries in memory
	Preimages           bool          // Whether to store preimage of trie key to the disk

	SnapshotWait bool // Wait for snapshot construction on startup. TODO(karalabe): This is a dirty hack for testing, nuke it

	ExternalBlockLimit   int    // Memory allowance (MB) to use for caching trie nodes in memory
	ExternalBlockJournal string // Disk journal for saving clean cache entries.
}

// defaultCacheConfig are the default caching values if none are specified by the
// user (also used during testing).
var defaultCacheConfig = &CacheConfig{
	TrieCleanLimit:     256,
	TrieDirtyLimit:     256,
	TrieTimeLimit:      5 * time.Minute,
	SnapshotLimit:      256,
	SnapshotWait:       true,
	ExternalBlockLimit: 256,
}

type extBlockLink struct {
	prime   common.Hash     // Last applied prime hash
	regions []common.Hash   // Last applied region hashes
	zones   [][]common.Hash // Last applied zone hashes
}

// BlockChain represents the canonical chain given a database with a genesis
// block. The Blockchain manages chain imports, reverts, chain reorganisations.
//
// Importing blocks in to the block chain happens according to the set of rules
// defined by the two stage Validator. Processing of blocks is done using the
// Processor which processes the included transaction. The validation of the state
// is done in the second part of the Validator. Failing results in aborting of
// the import.
//
// The BlockChain also helps in returning blocks from **any** chain included
// in the database as well as blocks that represents the canonical chain. It's
// important to note that GetBlock can return any block and does not need to be
// included in the canonical one where as GetBlockByNumber always represents the
// canonical chain.
type BlockChain struct {
	chainConfig *params.ChainConfig // Chain & network configuration
	cacheConfig *CacheConfig        // Cache configuration for pruning

	db     ethdb.Database // Low level persistent database to store final content in
	snaps  *snapshot.Tree // Snapshot tree for fast trie leaf access
	triegc *prque.Prque   // Priority queue mapping block numbers to tries to gc
	gcproc time.Duration  // Accumulates canonical block processing for trie dumping

	// txLookupLimit is the maximum number of blocks from head whose tx indices
	// are reserved:
	//  * 0:   means no limit and regenerate any missing indexes
	//  * N:   means N block limit [HEAD-N+1, HEAD] and delete extra indexes
	//  * nil: disable tx reindexer/deleter, but still index new blocks
	txLookupLimit uint64

	hc                       *HeaderChain
	rmLogsFeed               event.Feed
	chainFeed                event.Feed
	reOrgFeed                event.Feed
	chainSideFeed            event.Feed
	chainHeadFeed            event.Feed
	chainUncleFeed           event.Feed
	missingExternalBlockFeed event.Feed
	logsFeed                 event.Feed
	blockProcFeed            event.Feed
	scope                    event.SubscriptionScope
	genesisBlock             *types.Block

	chainmu sync.RWMutex // blockchain insertion lock
	reorgmu sync.RWMutex // reorg call lock

	currentBlock     atomic.Value // Current head of the block chain
	currentFastBlock atomic.Value // Current head of the fast-sync chain (may be above the block chain!)

	stateCache         state.Database   // State database to reuse between imports (contains state cache)
	bodyCache          *lru.Cache       // Cache for the most recent block bodies
	bodyRLPCache       *lru.Cache       // Cache for the most recent block bodies in RLP encoded format
	receiptsCache      *lru.Cache       // Cache for the most recent receipts per block
	blockCache         *lru.Cache       // Cache for the most recent entire blocks
	txLookupCache      *lru.Cache       // Cache for the most recent transaction lookup data.
	futureBlocks       *lru.Cache       // future blocks are blocks added for later processing
	externalBlockQueue *lru.Cache       // Queue for external blocks
	externalBlocks     *fastcache.Cache // blocks that need to be applied externally

	quit          chan struct{}  // blockchain quit channel
	wg            sync.WaitGroup // chain processing wait group for shutting down
	running       int32          // 0 if chain is running, 1 when stopped
	procInterrupt int32          // interrupt signaler for block processing

	engine     consensus.Engine
	validator  Validator // Block and state validator interface
	prefetcher Prefetcher
	processor  Processor // Block transaction processor interface
	vmConfig   vm.Config

	shouldPreserve func(*types.Block) bool // Function used to determine whether should preserve the given block.

	blockLink *extBlockLink // Struct that maintains cannon linking of external blocks
}

// NewBlockChain returns a fully initialised block chain using information
// available in the database. It initialises the default Ethereum Validator and
// Processor.
func NewBlockChain(db ethdb.Database, cacheConfig *CacheConfig, chainConfig *params.ChainConfig, engine consensus.Engine, vmConfig vm.Config, shouldPreserve func(block *types.Block) bool, txLookupLimit *uint64) (*BlockChain, error) {
	if cacheConfig == nil {
		cacheConfig = defaultCacheConfig
	}
	bodyCache, _ := lru.New(bodyCacheLimit)
	bodyRLPCache, _ := lru.New(bodyCacheLimit)
	receiptsCache, _ := lru.New(receiptsCacheLimit)
	blockCache, _ := lru.New(blockCacheLimit)
	txLookupCache, _ := lru.New(txLookupCacheLimit)
	futureBlocks, _ := lru.New(maxFutureBlocks)
	externalBlockQueue, _ := lru.New(extBlockQueueLimit)

	var externalBlocks *fastcache.Cache
	if cacheConfig.ExternalBlockJournal == "" {
		externalBlocks = fastcache.New(cacheConfig.ExternalBlockLimit * 1024 * 1024)
	} else {
		externalBlocks = fastcache.LoadFromFileOrNew(cacheConfig.ExternalBlockJournal, cacheConfig.ExternalBlockLimit*1024*1024)
	}

	bc := &BlockChain{
		chainConfig: chainConfig,
		cacheConfig: cacheConfig,
		db:          db,
		triegc:      prque.New(nil),
		stateCache: state.NewDatabaseWithConfig(db, &trie.Config{
			Cache:     cacheConfig.TrieCleanLimit,
			Journal:   cacheConfig.TrieCleanJournal,
			Preimages: cacheConfig.Preimages,
		}),
		quit:               make(chan struct{}),
		shouldPreserve:     shouldPreserve,
		bodyCache:          bodyCache,
		bodyRLPCache:       bodyRLPCache,
		receiptsCache:      receiptsCache,
		blockCache:         blockCache,
		txLookupCache:      txLookupCache,
		futureBlocks:       futureBlocks,
		externalBlocks:     externalBlocks,
		externalBlockQueue: externalBlockQueue,
		engine:             engine,
		vmConfig:           vmConfig,
	}
	bc.validator = NewBlockValidator(chainConfig, bc, engine)
	bc.prefetcher = newStatePrefetcher(chainConfig, bc, engine)
	bc.processor = NewStateProcessor(chainConfig, bc, engine)

	var err error
	bc.hc, err = NewHeaderChain(db, chainConfig, engine, bc.insertStopped)
	if err != nil {
		return nil, err
	}
	bc.genesisBlock = bc.GetBlockByNumber(0)
	if bc.genesisBlock == nil {
		return nil, ErrNoGenesis
	}

	var nilBlock *types.Block
	bc.currentBlock.Store(nilBlock)
	bc.currentFastBlock.Store(nilBlock)

	// Initialize the chain with ancient data if it isn't empty.
	var txIndexBlock uint64

	if bc.empty() {
		rawdb.InitDatabaseFromFreezer(bc.db)
		// If ancient database is not empty, reconstruct all missing
		// indices in the background.
		frozen, _ := bc.db.Ancients()
		if frozen > 0 {
			txIndexBlock = frozen
		}
	}
	if err := bc.loadLastState(); err != nil {
		return nil, err
	}
	// Make sure the state associated with the block is available
	head := bc.CurrentBlock()
	if _, err := state.New(head.Root(), bc.stateCache, bc.snaps); err != nil {
		// Head state is missing, before the state recovery, find out the
		// disk layer point of snapshot(if it's enabled). Make sure the
		// rewound point is lower than disk layer.
		var diskRoot common.Hash
		if bc.cacheConfig.SnapshotLimit > 0 {
			diskRoot = rawdb.ReadSnapshotRoot(bc.db)
		}
		if diskRoot != (common.Hash{}) {
			log.Warn("Head state missing, repairing", "number", head.Number(), "hash", head.Hash(), "snaproot", diskRoot)

			snapDisk, err := bc.SetHeadBeyondRoot(head.NumberU64(), diskRoot)
			if err != nil {
				return nil, err
			}
			// Chain rewound, persist old snapshot number to indicate recovery procedure
			if snapDisk != 0 {
				rawdb.WriteSnapshotRecoveryNumber(bc.db, snapDisk)
			}
		} else {
			log.Warn("Head state missing, repairing", "number", head.Number(), "hash", head.Hash())
			if err := bc.SetHead(head.NumberU64()); err != nil {
				return nil, err
			}
		}
	}
	// Ensure that a previous crash in SetHead doesn't leave extra ancients
	if frozen, err := bc.db.Ancients(); err == nil && frozen > 0 {
		var (
			needRewind bool
			low        uint64
		)
		// The head full block may be rolled back to a very low height due to
		// blockchain repair. If the head full block is even lower than the ancient
		// chain, truncate the ancient store.
		fullBlock := bc.CurrentBlock()
		if fullBlock != nil && fullBlock.Hash() != bc.genesisBlock.Hash() && fullBlock.NumberU64() < frozen-1 {
			needRewind = true
			low = fullBlock.NumberU64()
		}
		// In fast sync, it may happen that ancient data has been written to the
		// ancient store, but the LastFastBlock has not been updated, truncate the
		// extra data here.
		fastBlock := bc.CurrentFastBlock()
		if fastBlock != nil && fastBlock.NumberU64() < frozen-1 {
			needRewind = true
			if fastBlock.NumberU64() < low || low == 0 {
				low = fastBlock.NumberU64()
			}
		}
		if needRewind {
			log.Error("Truncating ancient chain", "from", bc.CurrentHeader().Number[types.QuaiNetworkContext].Uint64(), "to", low)
			if err := bc.SetHead(low); err != nil {
				return nil, err
			}
		}
	}
	// The first thing the node will do is reconstruct the verification data for
	// the head block (ethash cache or clique voting snapshot). Might as well do
	// it in advance.
	bc.engine.VerifyHeader(bc, bc.CurrentHeader(), true)

	// Check the current state of the block hashes and make sure that we do not have any of the bad blocks in our chain
	for hash := range BadHashes {
		if header := bc.GetHeaderByHash(hash); header != nil {
			// get the canonical block corresponding to the offending header's number
			headerByNumber := bc.GetHeaderByNumber(header.Number[types.QuaiNetworkContext].Uint64())
			// make sure the headerByNumber (if present) is in our current canonical chain
			if headerByNumber != nil && headerByNumber.Hash() == header.Hash() {
				log.Error("Found bad hash, rewinding chain", "number", header.Number[types.QuaiNetworkContext], "hash", header.ParentHash[types.QuaiNetworkContext])
				if err := bc.SetHead(header.Number[types.QuaiNetworkContext].Uint64() - 1); err != nil {
					return nil, err
				}
				log.Error("Chain rewind was successful, resuming normal operation")
			}
		}
	}
	// Load any existing snapshot, regenerating it if loading failed
	if bc.cacheConfig.SnapshotLimit > 0 {
		// If the chain was rewound past the snapshot persistent layer (causing
		// a recovery block number to be persisted to disk), check if we're still
		// in recovery mode and in that case, don't invalidate the snapshot on a
		// head mismatch.
		var recover bool

		head := bc.CurrentBlock()
		if layer := rawdb.ReadSnapshotRecoveryNumber(bc.db); layer != nil && *layer > head.NumberU64() {
			log.Warn("Enabling snapshot recovery", "chainhead", head.NumberU64(), "diskbase", *layer)
			recover = true
		}
		bc.snaps, _ = snapshot.New(bc.db, bc.stateCache.TrieDB(), bc.cacheConfig.SnapshotLimit, head.Root(), !bc.cacheConfig.SnapshotWait, true, recover)
	}
	// Take ownership of this particular state
	go bc.update()
	if txLookupLimit != nil {
		bc.txLookupLimit = *txLookupLimit

		bc.wg.Add(1)
		go bc.maintainTxIndex(txIndexBlock)
	}
	// If periodic cache journal is required, spin it up.
	if bc.cacheConfig.TrieCleanRejournal > 0 {
		if bc.cacheConfig.TrieCleanRejournal < time.Minute {
			log.Warn("Sanitizing invalid trie cache journal time", "provided", bc.cacheConfig.TrieCleanRejournal, "updated", time.Minute)
			bc.cacheConfig.TrieCleanRejournal = time.Minute
		}
		triedb := bc.stateCache.TrieDB()
		bc.wg.Add(1)
		go func() {
			defer bc.wg.Done()
			triedb.SaveCachePeriodically(bc.cacheConfig.TrieCleanJournal, bc.cacheConfig.TrieCleanRejournal, bc.quit)
		}()
	}

	// Once we have updated the state of the chain, generate the extBlockLink struct for processing of ext blocks.
	bc.GenerateExtBlockLink(bc.CurrentHeader())

	return bc, nil
}

// GetVMConfig returns the block chain VM config.
func (bc *BlockChain) GetVMConfig() *vm.Config {
	return &bc.vmConfig
}

// empty returns an indicator whether the blockchain is empty.
// Note, it's a special case that we connect a non-empty ancient
// database with an empty node, so that we can plugin the ancient
// into node seamlessly.
func (bc *BlockChain) empty() bool {
	genesis := bc.genesisBlock.Hash()
	for _, hash := range []common.Hash{rawdb.ReadHeadBlockHash(bc.db), rawdb.ReadHeadHeaderHash(bc.db), rawdb.ReadHeadFastBlockHash(bc.db)} {
		if hash != genesis {
			return false
		}
	}
	return true
}

// loadLastState loads the last known chain state from the database. This method
// assumes that the chain manager mutex is held.
func (bc *BlockChain) loadLastState() error {
	// Restore the last known head block
	head := rawdb.ReadHeadBlockHash(bc.db)
	if head == (common.Hash{}) {
		// Corrupt or empty database, init from scratch
		log.Warn("Empty database, resetting chain")
		return bc.Reset()
	}
	// Make sure the entire head block is available
	currentBlock := bc.GetBlockByHash(head)
	if currentBlock == nil {
		// Corrupt or empty database, init from scratch
		log.Warn("Head block missing, resetting chain", "hash", head)
		return bc.Reset()
	}
	// Everything seems to be fine, set as the head block
	bc.currentBlock.Store(currentBlock)
	headBlockGauge.Update(int64(currentBlock.NumberU64()))

	// Restore the last known head header
	currentHeader := currentBlock.Header()
	if head := rawdb.ReadHeadHeaderHash(bc.db); head != (common.Hash{}) {
		if header := bc.GetHeaderByHash(head); header != nil {
			currentHeader = header
		}
	}
	bc.hc.SetCurrentHeader(currentHeader)

	// Restore the last known head fast block
	bc.currentFastBlock.Store(currentBlock)
	headFastBlockGauge.Update(int64(currentBlock.NumberU64()))

	if head := rawdb.ReadHeadFastBlockHash(bc.db); head != (common.Hash{}) {
		if block := bc.GetBlockByHash(head); block != nil {
			bc.currentFastBlock.Store(block)
			headFastBlockGauge.Update(int64(block.NumberU64()))
		}
	}
	// Issue a status log for the user
	currentFastBlock := bc.CurrentFastBlock()

	headerTd := bc.GetTd(currentHeader.Hash(), currentHeader.Number[types.QuaiNetworkContext].Uint64())
	blockTd := bc.GetTd(currentBlock.Hash(), currentBlock.NumberU64())
	fastTd := bc.GetTd(currentFastBlock.Hash(), currentFastBlock.NumberU64())

	log.Info("Loaded most recent local header", "number", currentHeader.Number, "hash", currentHeader.Hash(), "td", headerTd, "age", common.PrettyAge(time.Unix(int64(currentHeader.Time), 0)))
	log.Info("Loaded most recent local full block", "number", currentBlock.Number(), "hash", currentBlock.Hash(), "td", blockTd, "age", common.PrettyAge(time.Unix(int64(currentBlock.Time()), 0)))
	log.Info("Loaded most recent local fast block", "number", currentFastBlock.Number(), "hash", currentFastBlock.Hash(), "td", fastTd, "age", common.PrettyAge(time.Unix(int64(currentFastBlock.Time()), 0)))
	if pivot := rawdb.ReadLastPivotNumber(bc.db); pivot != nil {
		log.Info("Loaded last fast-sync pivot marker", "number", *pivot)
	}
	return nil
}

// SetHead rewinds the local chain to a new head. Depending on whether the node
// was fast synced or full synced and in which state, the method will try to
// delete minimal data from disk whilst retaining chain consistency.
func (bc *BlockChain) SetHead(head uint64) error {
	_, err := bc.SetHeadBeyondRoot(head, common.Hash{})
	return err
}

// SetHeadBeyondRoot rewinds the local chain to a new head with the extra condition
// that the rewind must pass the specified state root. This method is meant to be
// used when rewinding with snapshots enabled to ensure that we go back further than
// persistent disk layer. Depending on whether the node was fast synced or full, and
// in which state, the method will try to delete minimal data from disk whilst
// retaining chain consistency.
//
// The method returns the block number where the requested root cap was found.
func (bc *BlockChain) SetHeadBeyondRoot(head uint64, root common.Hash) (uint64, error) {
	bc.chainmu.Lock()
	defer bc.chainmu.Unlock()

	// Track the block number of the requested root hash
	var rootNumber uint64 // (no root == always 0)

	// Retrieve the last pivot block to short circuit rollbacks beyond it and the
	// current freezer limit to start nuking id underflown
	pivot := rawdb.ReadLastPivotNumber(bc.db)
	frozen, _ := bc.db.Ancients()

	updateFn := func(db ethdb.KeyValueWriter, header *types.Header) (uint64, bool) {
		// Rewind the block chain, ensuring we don't end up with a stateless head
		// block. Note, depth equality is permitted to allow using SetHead as a
		// chain reparation mechanism without deleting any data!
		if currentBlock := bc.CurrentBlock(); currentBlock != nil && header.Number[types.QuaiNetworkContext].Uint64() <= currentBlock.NumberU64() {
			newHeadBlock := bc.GetBlock(header.Hash(), header.Number[types.QuaiNetworkContext].Uint64())
			if newHeadBlock == nil {
				log.Error("Gap in the chain, rewinding to genesis", "number", header.Number, "hash", header.Hash())
				newHeadBlock = bc.genesisBlock
			} else {
				// Block exists, keep rewinding until we find one with state,
				// keeping rewinding until we exceed the optional threshold
				// root hash
				beyondRoot := (root == common.Hash{}) // Flag whether we're beyond the requested root (no root, always true)

				for {
					// If a root threshold was requested but not yet crossed, check
					if root != (common.Hash{}) && !beyondRoot && newHeadBlock.Root() == root {
						beyondRoot, rootNumber = true, newHeadBlock.NumberU64()
					}
					if _, err := state.New(newHeadBlock.Root(), bc.stateCache, bc.snaps); err != nil {
						log.Trace("Block state missing, rewinding further", "number", newHeadBlock.NumberU64(), "hash", newHeadBlock.Hash())
						if pivot == nil || newHeadBlock.NumberU64() > *pivot {
							parent := bc.GetBlock(newHeadBlock.ParentHash(), newHeadBlock.NumberU64()-1)
							if parent != nil {
								newHeadBlock = parent
								continue
							}
							log.Error("Missing block in the middle, aiming genesis", "number", newHeadBlock.NumberU64()-1, "hash", newHeadBlock.ParentHash())
							newHeadBlock = bc.genesisBlock
						} else {
							log.Trace("Rewind passed pivot, aiming genesis", "number", newHeadBlock.NumberU64(), "hash", newHeadBlock.Hash(), "pivot", *pivot)
							newHeadBlock = bc.genesisBlock
						}
					}
					if beyondRoot || newHeadBlock.NumberU64() == 0 {
						log.Debug("Rewound to block with state", "number", newHeadBlock.NumberU64(), "hash", newHeadBlock.Hash())
						break
					}
					log.Debug("Skipping block with threshold state", "number", newHeadBlock.NumberU64(), "hash", newHeadBlock.Hash(), "root", newHeadBlock.Root())
					newHeadBlock = bc.GetBlock(newHeadBlock.ParentHash(), newHeadBlock.NumberU64()-1) // Keep rewinding
				}
			}
			rawdb.WriteHeadBlockHash(db, newHeadBlock.Hash())

			// Degrade the chain markers if they are explicitly reverted.
			// In theory we should update all in-memory markers in the
			// last step, however the direction of SetHead is from high
			// to low, so it's safe the update in-memory markers directly.
			bc.currentBlock.Store(newHeadBlock)
			headBlockGauge.Update(int64(newHeadBlock.NumberU64()))
		}
		// Rewind the fast block in a simpleton way to the target head
		if currentFastBlock := bc.CurrentFastBlock(); currentFastBlock != nil && header.Number[types.QuaiNetworkContext].Uint64() < currentFastBlock.NumberU64() {
			newHeadFastBlock := bc.GetBlock(header.Hash(), header.Number[types.QuaiNetworkContext].Uint64())
			// If either blocks reached nil, reset to the genesis state
			if newHeadFastBlock == nil {
				newHeadFastBlock = bc.genesisBlock
			}
			rawdb.WriteHeadFastBlockHash(db, newHeadFastBlock.Hash())

			// Degrade the chain markers if they are explicitly reverted.
			// In theory we should update all in-memory markers in the
			// last step, however the direction of SetHead is from high
			// to low, so it's safe the update in-memory markers directly.
			bc.currentFastBlock.Store(newHeadFastBlock)
			headFastBlockGauge.Update(int64(newHeadFastBlock.NumberU64()))
		}
		head := bc.CurrentBlock().NumberU64()

		// If setHead underflown the freezer threshold and the block processing
		// intent afterwards is full block importing, delete the chain segment
		// between the stateful-block and the sethead target.
		var wipe bool
		if head+1 < frozen {
			wipe = pivot == nil || head >= *pivot
		}
		return head, wipe // Only force wipe if full synced
	}
	// Rewind the header chain, deleting all block bodies until then
	delFn := func(db ethdb.KeyValueWriter, hash common.Hash, num uint64) {
		// Ignore the error here since light client won't hit this path
		frozen, _ := bc.db.Ancients()
		if num+1 <= frozen {
			// Truncate all relative data(header, total difficulty, body, receipt
			// and canonical hash) from ancient store.
			if err := bc.db.TruncateAncients(num); err != nil {
				log.Crit("Failed to truncate ancient data", "number", num, "err", err)
			}
			// Remove the hash <-> number mapping from the active store.
			rawdb.DeleteHeaderNumber(db, hash)
		} else {
			// Remove relative body and receipts from the active store.
			// The header, total difficulty and canonical hash will be
			// removed in the hc.SetHead function.
			rawdb.DeleteBody(db, hash, num)
			rawdb.DeleteReceipts(db, hash, num)
		}
		// Todo(rjl493456442) txlookup, bloombits, etc
	}
	// If SetHead was only called as a chain reparation method, try to skip
	// touching the header chain altogether, unless the freezer is broken
	if block := bc.CurrentBlock(); block.NumberU64() == head {
		if target, force := updateFn(bc.db, block.Header()); force {
			bc.hc.SetHead(target, updateFn, delFn)
		}
	} else {
		// Rewind the chain to the requested head and keep going backwards until a
		// block with a state is found or fast sync pivot is passed
		log.Warn("Rewinding blockchain", "target", head)
		bc.hc.SetHead(head, updateFn, delFn)
	}
	// Clear out any stale content from the caches
	bc.bodyCache.Purge()
	bc.bodyRLPCache.Purge()
	bc.receiptsCache.Purge()
	bc.blockCache.Purge()
	bc.txLookupCache.Purge()
	bc.futureBlocks.Purge()
	bc.externalBlockQueue.Purge()

	return rootNumber, bc.loadLastState()
}

// FastSyncCommitHead sets the current head block to the one defined by the hash
// irrelevant what the chain contents were prior.
func (bc *BlockChain) FastSyncCommitHead(hash common.Hash) error {
	// Make sure that both the block as well at its state trie exists
	block := bc.GetBlockByHash(hash)
	if block == nil {
		return fmt.Errorf("non existent block [%x..]", hash[:4])
	}
	if _, err := trie.NewSecure(block.Root(), bc.stateCache.TrieDB()); err != nil {
		return err
	}
	// If all checks out, manually set the head block
	bc.chainmu.Lock()
	bc.currentBlock.Store(block)
	headBlockGauge.Update(int64(block.NumberU64()))
	bc.chainmu.Unlock()

	// Destroy any existing state snapshot and regenerate it in the background,
	// also resuming the normal maintenance of any previously paused snapshot.
	if bc.snaps != nil {
		bc.snaps.Rebuild(block.Root())
	}
	log.Info("Committed new head block", "number", block.Number(), "hash", hash)
	return nil
}

// GasLimit returns the gas limit of the current HEAD block.
func (bc *BlockChain) GasLimit() uint64 {
	return bc.CurrentBlock().GasLimit()
}

// CurrentBlock retrieves the current head block of the canonical chain. The
// block is retrieved from the blockchain's internal cache.
func (bc *BlockChain) CurrentBlock() *types.Block {
	return bc.currentBlock.Load().(*types.Block)
}

// Snapshots returns the blockchain snapshot tree.
func (bc *BlockChain) Snapshots() *snapshot.Tree {
	return bc.snaps
}

// CurrentFastBlock retrieves the current fast-sync head block of the canonical
// chain. The block is retrieved from the blockchain's internal cache.
func (bc *BlockChain) CurrentFastBlock() *types.Block {
	return bc.currentFastBlock.Load().(*types.Block)
}

// Validator returns the current validator.
func (bc *BlockChain) Validator() Validator {
	return bc.validator
}

// Processor returns the current processor.
func (bc *BlockChain) Processor() Processor {
	return bc.processor
}

// State returns a new mutable state based on the current HEAD block.
func (bc *BlockChain) State() (*state.StateDB, error) {
	return bc.StateAt(bc.CurrentBlock().Root())
}

// StateAt returns a new mutable state based on a particular point in time.
func (bc *BlockChain) StateAt(root common.Hash) (*state.StateDB, error) {
	return state.New(root, bc.stateCache, bc.snaps)
}

// StateCache returns the caching database underpinning the blockchain instance.
func (bc *BlockChain) StateCache() state.Database {
	return bc.stateCache
}

// Reset purges the entire blockchain, restoring it to its genesis state.
func (bc *BlockChain) Reset() error {
	return bc.ResetWithGenesisBlock(bc.genesisBlock)
}

// ResetWithGenesisBlock purges the entire blockchain, restoring it to the
// specified genesis state.
func (bc *BlockChain) ResetWithGenesisBlock(genesis *types.Block) error {
	// Dump the entire block chain and purge the caches
	if err := bc.SetHead(0); err != nil {
		return err
	}
	bc.chainmu.Lock()
	defer bc.chainmu.Unlock()

	// Prepare the genesis block and reinitialise the chain
	batch := bc.db.NewBatch()
	rawdb.WriteTd(batch, genesis.Hash(), genesis.NumberU64(), genesis.Difficulty())
	rawdb.WriteBlock(batch, genesis)
	if err := batch.Write(); err != nil {
		log.Crit("Failed to write genesis block", "err", err)
	}
	bc.writeHeadBlock(genesis)

	// Last update all in-memory chain markers
	bc.genesisBlock = genesis
	bc.currentBlock.Store(bc.genesisBlock)
	headBlockGauge.Update(int64(bc.genesisBlock.NumberU64()))
	bc.hc.SetGenesis(bc.genesisBlock.Header())
	bc.hc.SetCurrentHeader(bc.genesisBlock.Header())
	bc.currentFastBlock.Store(bc.genesisBlock)
	headFastBlockGauge.Update(int64(bc.genesisBlock.NumberU64()))
	return nil
}

// Export writes the active chain to the given writer.
func (bc *BlockChain) Export(w io.Writer) error {
	return bc.ExportN(w, uint64(0), bc.CurrentBlock().NumberU64())
}

// ExportN writes a subset of the active chain to the given writer.
func (bc *BlockChain) ExportN(w io.Writer, first uint64, last uint64) error {
	bc.chainmu.RLock()
	defer bc.chainmu.RUnlock()

	if first > last {
		return fmt.Errorf("export failed: first (%d) is greater than last (%d)", first, last)
	}
	log.Info("Exporting batch of blocks", "count", last-first+1)

	start, reported := time.Now(), time.Now()
	for nr := first; nr <= last; nr++ {
		block := bc.GetBlockByNumber(nr)
		if block == nil {
			return fmt.Errorf("export failed on #%d: not found", nr)
		}
		if err := block.EncodeRLP(w); err != nil {
			return err
		}
		if time.Since(reported) >= statsReportLimit {
			log.Info("Exporting blocks", "exported", block.NumberU64()-first, "elapsed", common.PrettyDuration(time.Since(start)))
			reported = time.Now()
		}
	}
	return nil
}

// writeHeadBlock injects a new head block into the current block chain. This method
// assumes that the block is indeed a true head. It will also reset the head
// header and the head fast sync block to this very same block if they are older
// or if they are on a different side chain.
//
// Note, this function assumes that the `mu` mutex is held!
func (bc *BlockChain) writeHeadBlock(block *types.Block) {
	// If the block is on a side chain or an unknown one, force other heads onto it too
	updateHeads := rawdb.ReadCanonicalHash(bc.db, block.NumberU64()) != block.Hash()

	// Add the block to the canonical chain number scheme and mark as the head
	batch := bc.db.NewBatch()
	rawdb.WriteCanonicalHash(batch, block.Hash(), block.NumberU64())
	rawdb.WriteTxLookupEntriesByBlock(batch, block)
	rawdb.WriteHeadBlockHash(batch, block.Hash())

	// If the block is better than our head or is on a different chain, force update heads
	if updateHeads {
		rawdb.WriteHeadHeaderHash(batch, block.Hash())
		rawdb.WriteHeadFastBlockHash(batch, block.Hash())
	}
	// Flush the whole batch into the disk, exit the node if failed
	if err := batch.Write(); err != nil {
		log.Crit("Failed to update chain indexes and markers", "err", err)
	}
	// Update all in-memory chain markers in the last step
	if updateHeads {
		bc.hc.SetCurrentHeader(block.Header())
		bc.currentFastBlock.Store(block)
		headFastBlockGauge.Update(int64(block.NumberU64()))
	}
	bc.currentBlock.Store(block)
	headBlockGauge.Update(int64(block.NumberU64()))
}

// Genesis retrieves the chain's genesis block.
func (bc *BlockChain) Genesis() *types.Block {
	return bc.genesisBlock
}

// GetBody retrieves a block body (transactions and uncles) from the database by
// hash, caching it if found.
func (bc *BlockChain) GetBody(hash common.Hash) *types.Body {
	// Short circuit if the body's already in the cache, retrieve otherwise
	if cached, ok := bc.bodyCache.Get(hash); ok {
		body := cached.(*types.Body)
		return body
	}
	number := bc.hc.GetBlockNumber(hash)
	if number == nil {
		return nil
	}
	body := rawdb.ReadBody(bc.db, hash, *number)
	if body == nil {
		return nil
	}
	// Cache the found body for next time and return
	bc.bodyCache.Add(hash, body)
	return body
}

// GetBodyRLP retrieves a block body in RLP encoding from the database by hash,
// caching it if found.
func (bc *BlockChain) GetBodyRLP(hash common.Hash) rlp.RawValue {
	// Short circuit if the body's already in the cache, retrieve otherwise
	if cached, ok := bc.bodyRLPCache.Get(hash); ok {
		return cached.(rlp.RawValue)
	}
	number := bc.hc.GetBlockNumber(hash)
	if number == nil {
		return nil
	}
	body := rawdb.ReadBodyRLP(bc.db, hash, *number)
	if len(body) == 0 {
		return nil
	}
	// Cache the found body for next time and return
	bc.bodyRLPCache.Add(hash, body)
	return body
}

// HasBlock checks if a block is fully present in the database or not.
func (bc *BlockChain) HasBlock(hash common.Hash, number uint64) bool {
	if bc.blockCache.Contains(hash) {
		return true
	}
	return rawdb.HasBody(bc.db, hash, number)
}

// HasFastBlock checks if a fast block is fully present in the database or not.
func (bc *BlockChain) HasFastBlock(hash common.Hash, number uint64) bool {
	if !bc.HasBlock(hash, number) {
		return false
	}
	if bc.receiptsCache.Contains(hash) {
		return true
	}
	return rawdb.HasReceipts(bc.db, hash, number)
}

// HasState checks if state trie is fully present in the database or not.
func (bc *BlockChain) HasState(hash common.Hash) bool {
	_, err := bc.stateCache.OpenTrie(hash)
	return err == nil
}

// HasBlockAndState checks if a block and associated state trie is fully present
// in the database or not, caching it if present.
func (bc *BlockChain) HasBlockAndState(hash common.Hash, number uint64) bool {
	// Check first that the block itself is known
	block := bc.GetBlock(hash, number)
	if block == nil {
		return false
	}
	return bc.HasState(block.Root())
}

// GetBlock retrieves a block from the database by hash and number,
// caching it if found.
func (bc *BlockChain) GetBlock(hash common.Hash, number uint64) *types.Block {
	// Short circuit if the block's already in the cache, retrieve otherwise
	if block, ok := bc.blockCache.Get(hash); ok {
		return block.(*types.Block)
	}
	block := rawdb.ReadBlock(bc.db, hash, number)
	if block == nil {
		return nil
	}
	// Cache the found block for next time and return
	bc.blockCache.Add(block.Hash(), block)
	return block
}

// GetBlockByHash retrieves a block from the database by hash, caching it if found.
func (bc *BlockChain) GetBlockByHash(hash common.Hash) *types.Block {
	number := bc.hc.GetBlockNumber(hash)
	if number == nil {
		return nil
	}
	return bc.GetBlock(hash, *number)
}

// GetBlockByNumber retrieves a block from the database by number, caching it
// (associated with its hash) if found.
func (bc *BlockChain) GetBlockByNumber(number uint64) *types.Block {
	hash := rawdb.ReadCanonicalHash(bc.db, number)
	if hash == (common.Hash{}) {
		return nil
	}
	return bc.GetBlock(hash, number)
}

// GetReceiptsByHash retrieves the receipts for all transactions in a given block.
func (bc *BlockChain) GetReceiptsByHash(hash common.Hash) types.Receipts {
	if receipts, ok := bc.receiptsCache.Get(hash); ok {
		return receipts.(types.Receipts)
	}
	number := rawdb.ReadHeaderNumber(bc.db, hash)
	if number == nil {
		return nil
	}
	receipts := rawdb.ReadReceipts(bc.db, hash, *number, bc.chainConfig)
	if receipts == nil {
		return nil
	}
	bc.receiptsCache.Add(hash, receipts)
	return receipts
}

// GetBlocksFromHash returns the block corresponding to hash and up to n-1 ancestors.
// [deprecated by eth/62]
func (bc *BlockChain) GetBlocksFromHash(hash common.Hash, n int) (blocks []*types.Block) {
	number := bc.hc.GetBlockNumber(hash)
	if number == nil {
		return nil
	}
	for i := 0; i < n; i++ {
		block := bc.GetBlock(hash, *number)
		if block == nil {
			break
		}
		blocks = append(blocks, block)
		hash = block.ParentHash()
		*number--
	}
	return
}

// GetUnclesInChain retrieves all the uncles from a given block backwards until
// a specific distance is reached.
func (bc *BlockChain) GetUnclesInChain(block *types.Block, length int) []*types.Header {
	uncles := []*types.Header{}
	for i := 0; block != nil && i < length; i++ {
		uncles = append(uncles, block.Uncles()...)
		block = bc.GetBlock(block.ParentHash(), block.NumberU64()-1)
	}
	return uncles
}

// GetGasUsedInChain retrieves all the gas used from a given block backwards until
// a specific distance is reached.
func (bc *BlockChain) GetGasUsedInChain(block *types.Block, length int) int64 {
	gasUsed := 0
	for i := 0; block != nil && i < length; i++ {
		gasUsed += int(block.GasUsed())
		block = bc.GetBlock(block.ParentHash(), block.NumberU64()-1)
	}
	return int64(gasUsed)
}

// GetGasUsedInChain retrieves all the gas used from a given block backwards until
// a specific distance is reached.
func (bc *BlockChain) CalculateBaseFee(header *types.Header) *big.Int {
	return misc.CalcBaseFee(bc.Config(), header, bc.GetHeaderByNumber, bc.GetUnclesInChain, bc.GetGasUsedInChain)
}

// TrieNode retrieves a blob of data associated with a trie node
// either from ephemeral in-memory cache, or from persistent storage.
func (bc *BlockChain) TrieNode(hash common.Hash) ([]byte, error) {
	return bc.stateCache.TrieDB().Node(hash)
}

// ContractCode retrieves a blob of data associated with a contract hash
// either from ephemeral in-memory cache, or from persistent storage.
func (bc *BlockChain) ContractCode(hash common.Hash) ([]byte, error) {
	return bc.stateCache.ContractCode(common.Hash{}, hash)
}

// ContractCodeWithPrefix retrieves a blob of data associated with a contract
// hash either from ephemeral in-memory cache, or from persistent storage.
//
// If the code doesn't exist in the in-memory cache, check the storage with
// new code scheme.
func (bc *BlockChain) ContractCodeWithPrefix(hash common.Hash) ([]byte, error) {
	type codeReader interface {
		ContractCodeWithPrefix(addrHash, codeHash common.Hash) ([]byte, error)
	}
	return bc.stateCache.(codeReader).ContractCodeWithPrefix(common.Hash{}, hash)
}

// Stop stops the blockchain service. If any imports are currently in progress
// it will abort them using the procInterrupt.
func (bc *BlockChain) Stop() {
	if !atomic.CompareAndSwapInt32(&bc.running, 0, 1) {
		return
	}
	// Unsubscribe all subscriptions registered from blockchain
	bc.scope.Close()
	close(bc.quit)
	bc.StopInsert()
	bc.wg.Wait()

	// Ensure that the entirety of the state snapshot is journalled to disk.
	var snapBase common.Hash
	if bc.snaps != nil {
		var err error
		if snapBase, err = bc.snaps.Journal(bc.CurrentBlock().Root()); err != nil {
			log.Error("Failed to journal state snapshot", "err", err)
		}
	}

	// Save the state of the external block cache to disk
	log.Info("Writing external blocks state to disk", "dir", bc.cacheConfig.ExternalBlockJournal)
	bc.externalBlocks.SaveToFileConcurrent(bc.cacheConfig.ExternalBlockJournal, runtime.GOMAXPROCS(0))

	// Ensure the state of a recent block is also stored to disk before exiting.
	// We're writing three different states to catch different restart scenarios:
	//  - HEAD:     So we don't need to reprocess any blocks in the general case
	//  - HEAD-1:   So we don't do large reorgs if our HEAD becomes an uncle
	//  - HEAD-127: So we have a hard limit on the number of blocks reexecuted
	if !bc.cacheConfig.TrieDirtyDisabled {
		triedb := bc.stateCache.TrieDB()

		for _, offset := range []uint64{0, 1, TriesInMemory - 1} {
			if number := bc.CurrentBlock().NumberU64(); number > offset {
				recent := bc.GetBlockByNumber(number - offset)
				if recent != nil {
					log.Info("Writing cached state to disk", "block", recent.Number(), "hash", recent.Hash(), "root", recent.Root())
					if err := triedb.Commit(recent.Root(), true, nil); err != nil {
						log.Error("Failed to commit recent state trie", "err", err)
					}
				}
			}
		}
		if snapBase != (common.Hash{}) {
			log.Info("Writing snapshot state to disk", "root", snapBase)
			if err := triedb.Commit(snapBase, true, nil); err != nil {
				log.Error("Failed to commit recent state trie", "err", err)
			}
		}
		for !bc.triegc.Empty() {
			triedb.Dereference(bc.triegc.PopItem().(common.Hash))
		}
		if size, _ := triedb.Size(); size != 0 {
			log.Error("Dangling trie nodes after full cleanup")
		}
	}
	// Ensure all live cached entries be saved into disk, so that we can skip
	// cache warmup when node restarts.
	if bc.cacheConfig.TrieCleanJournal != "" {
		triedb := bc.stateCache.TrieDB()
		triedb.SaveCache(bc.cacheConfig.TrieCleanJournal)
	}
	log.Info("Blockchain stopped")
}

// StopInsert interrupts all insertion methods, causing them to return
// errInsertionInterrupted as soon as possible. Insertion is permanently disabled after
// calling this method.
func (bc *BlockChain) StopInsert() {
	atomic.StoreInt32(&bc.procInterrupt, 1)
}

// insertStopped returns true after StopInsert has been called.
func (bc *BlockChain) insertStopped() bool {
	return atomic.LoadInt32(&bc.procInterrupt) == 1
}

func (bc *BlockChain) procFutureBlocks() {
	blocks := make([]*types.Block, 0, bc.futureBlocks.Len())
	for _, hash := range bc.futureBlocks.Keys() {
		if block, exist := bc.futureBlocks.Peek(hash); exist {
			blocks = append(blocks, block.(*types.Block))
		}
	}
	if len(blocks) > 0 {
		sort.Slice(blocks, func(i, j int) bool {
			return blocks[i].NumberU64() < blocks[j].NumberU64()
		})
		// Insert one by one as chain insertion needs contiguous ancestry between blocks
		for i := range blocks {
			bc.InsertChain(blocks[i : i+1])
		}
	}
}

// WriteStatus status of write
type WriteStatus byte

const (
	NonStatTy WriteStatus = iota
	CanonStatTy
	SideStatTy
)

// numberHash is just a container for a number and a hash, to represent a block
type numberHash struct {
	number uint64
	hash   common.Hash
}

// InsertReceiptChain attempts to complete an already existing header chain with
// transaction and receipt data.
func (bc *BlockChain) InsertReceiptChain(blockChain types.Blocks, receiptChain []types.Receipts, ancientLimit uint64) (int, error) {
	// We don't require the chainMu here since we want to maximize the
	// concurrency of header insertion and receipt insertion.
	bc.wg.Add(1)
	defer bc.wg.Done()

	var (
		ancientBlocks, liveBlocks     types.Blocks
		ancientReceipts, liveReceipts []types.Receipts
	)
	// Do a sanity check that the provided chain is actually ordered and linked
	for i := 0; i < len(blockChain); i++ {
		if i != 0 {
			if blockChain[i].NumberU64() != blockChain[i-1].NumberU64()+1 || blockChain[i].ParentHash() != blockChain[i-1].Hash() {
				log.Error("Non contiguous receipt insert", "number", blockChain[i].Number(), "hash", blockChain[i].Hash(), "parent", blockChain[i].ParentHash(),
					"prevnumber", blockChain[i-1].Number(), "prevhash", blockChain[i-1].Hash())
				return 0, fmt.Errorf("non contiguous insert: item %d is #%d [%x..], item %d is #%d [%x..] (parent [%x..])", i-1, blockChain[i-1].NumberU64(),
					blockChain[i-1].Hash().Bytes()[:4], i, blockChain[i].NumberU64(), blockChain[i].Hash().Bytes()[:4], blockChain[i].ParentHash().Bytes()[:4])
			}
		}
		if blockChain[i].NumberU64() <= ancientLimit {
			ancientBlocks, ancientReceipts = append(ancientBlocks, blockChain[i]), append(ancientReceipts, receiptChain[i])
		} else {
			liveBlocks, liveReceipts = append(liveBlocks, blockChain[i]), append(liveReceipts, receiptChain[i])
		}
	}

	var (
		stats = struct{ processed, ignored int32 }{}
		start = time.Now()
		size  = int64(0)
	)

	// updateHead updates the head fast sync block if the inserted blocks are better
	// and returns an indicator whether the inserted blocks are canonical.
	updateHead := func(head *types.Block) bool {
		bc.chainmu.Lock()
		defer bc.chainmu.Unlock()

		// Rewind may have occurred, skip in that case.
		if bc.CurrentHeader().Number[types.QuaiNetworkContext].Cmp(head.Number()) >= 0 {
			currentFastBlock, td := bc.CurrentFastBlock(), bc.GetTd(head.Hash(), head.NumberU64())
			if bc.GetTd(currentFastBlock.Hash(), currentFastBlock.NumberU64()).Cmp(td) < 0 {
				rawdb.WriteHeadFastBlockHash(bc.db, head.Hash())
				bc.currentFastBlock.Store(head)
				headFastBlockGauge.Update(int64(head.NumberU64()))
				return true
			}
		}
		return false
	}

	// writeAncient writes blockchain and corresponding receipt chain into ancient store.
	//
	// this function only accepts canonical chain data. All side chain will be reverted
	// eventually.
	writeAncient := func(blockChain types.Blocks, receiptChain []types.Receipts) (int, error) {
		first := blockChain[0]
		last := blockChain[len(blockChain)-1]

		// Ensure genesis is in ancients.
		if first.NumberU64() == 1 {
			if frozen, _ := bc.db.Ancients(); frozen == 0 {
				b := bc.genesisBlock
				td := bc.genesisBlock.Difficulty()
				writeSize, err := rawdb.WriteAncientBlocks(bc.db, []*types.Block{b}, []types.Receipts{nil}, td)
				size += writeSize
				if err != nil {
					log.Error("Error writing genesis to ancients", "err", err)
					return 0, err
				}
				log.Info("Wrote genesis to ancients")
			}
		}
		// Before writing the blocks to the ancients, we need to ensure that
		// they correspond to the what the headerchain 'expects'.
		// We only check the last block/header, since it's a contiguous chain.
		if !bc.HasHeader(last.Hash(), last.NumberU64()) {
			return 0, fmt.Errorf("containing header #%d [%x..] unknown", last.Number(), last.Hash().Bytes()[:4])
		}

		// Write all chain data to ancients.
		td := bc.GetTd(first.Hash(), first.NumberU64())
		writeSize, err := rawdb.WriteAncientBlocks(bc.db, blockChain, receiptChain, td)
		size += writeSize
		if err != nil {
			log.Error("Error importing chain data to ancients", "err", err)
			return 0, err
		}

		// Write tx indices if any condition is satisfied:
		// * If user requires to reserve all tx indices(txlookuplimit=0)
		// * If all ancient tx indices are required to be reserved(txlookuplimit is even higher than ancientlimit)
		// * If block number is large enough to be regarded as a recent block
		// It means blocks below the ancientLimit-txlookupLimit won't be indexed.
		//
		// But if the `TxIndexTail` is not nil, e.g. Geth is initialized with
		// an external ancient database, during the setup, blockchain will start
		// a background routine to re-indexed all indices in [ancients - txlookupLimit, ancients)
		// range. In this case, all tx indices of newly imported blocks should be
		// generated.
		var batch = bc.db.NewBatch()
		for _, block := range blockChain {
			if bc.txLookupLimit == 0 || ancientLimit <= bc.txLookupLimit || block.NumberU64() >= ancientLimit-bc.txLookupLimit {
				rawdb.WriteTxLookupEntriesByBlock(batch, block)
			} else if rawdb.ReadTxIndexTail(bc.db) != nil {
				rawdb.WriteTxLookupEntriesByBlock(batch, block)
			}
			stats.processed++
		}

		// Flush all tx-lookup index data.
		size += int64(batch.ValueSize())
		if err := batch.Write(); err != nil {
			// The tx index data could not be written.
			// Roll back the ancient store update.
			fastBlock := bc.CurrentFastBlock().NumberU64()
			if err := bc.db.TruncateAncients(fastBlock + 1); err != nil {
				log.Error("Can't truncate ancient store after failed insert", "err", err)
			}
			return 0, err
		}

		// Sync the ancient store explicitly to ensure all data has been flushed to disk.
		if err := bc.db.Sync(); err != nil {
			return 0, err
		}

		// Update the current fast block because all block data is now present in DB.
		previousFastBlock := bc.CurrentFastBlock().NumberU64()
		if !updateHead(blockChain[len(blockChain)-1]) {
			// We end up here if the header chain has reorg'ed, and the blocks/receipts
			// don't match the canonical chain.
			if err := bc.db.TruncateAncients(previousFastBlock + 1); err != nil {
				log.Error("Can't truncate ancient store after failed insert", "err", err)
			}
			return 0, errSideChainReceipts
		}

		// Delete block data from the main database.
		batch.Reset()
		canonHashes := make(map[common.Hash]struct{})
		for _, block := range blockChain {
			canonHashes[block.Hash()] = struct{}{}
			if block.NumberU64() == 0 {
				continue
			}
			rawdb.DeleteCanonicalHash(batch, block.NumberU64())
			rawdb.DeleteBlockWithoutNumber(batch, block.Hash(), block.NumberU64())
		}
		// Delete side chain hash-to-number mappings.
		for _, nh := range rawdb.ReadAllHashesInRange(bc.db, first.NumberU64(), last.NumberU64()) {
			if _, canon := canonHashes[nh.Hash]; !canon {
				rawdb.DeleteHeader(batch, nh.Hash, nh.Number)
			}
		}
		if err := batch.Write(); err != nil {
			return 0, err
		}
		return 0, nil
	}

	// writeLive writes blockchain and corresponding receipt chain into active store.
	writeLive := func(blockChain types.Blocks, receiptChain []types.Receipts) (int, error) {
		skipPresenceCheck := false
		batch := bc.db.NewBatch()
		for i, block := range blockChain {
			// Short circuit insertion if shutting down or processing failed
			if bc.insertStopped() {
				return 0, errInsertionInterrupted
			}
			// Short circuit if the owner header is unknown
			if !bc.HasHeader(block.Hash(), block.NumberU64()) {
				return i, fmt.Errorf("containing header #%d [%x..] unknown", block.Number(), block.Hash().Bytes()[:4])
			}
			if !skipPresenceCheck {
				// Ignore if the entire data is already known
				if bc.HasBlock(block.Hash(), block.NumberU64()) {
					stats.ignored++
					continue
				} else {
					// If block N is not present, neither are the later blocks.
					// This should be true, but if we are mistaken, the shortcut
					// here will only cause overwriting of some existing data
					skipPresenceCheck = true
				}
			}
			// Write all the data out into the database
			rawdb.WriteBody(batch, block.Hash(), block.NumberU64(), block.Body())
			rawdb.WriteReceipts(batch, block.Hash(), block.NumberU64(), receiptChain[i])
			rawdb.WriteTxLookupEntriesByBlock(batch, block) // Always write tx indices for live blocks, we assume they are needed

			// Write everything belongs to the blocks into the database. So that
			// we can ensure all components of body is completed(body, receipts,
			// tx indexes)
			if batch.ValueSize() >= ethdb.IdealBatchSize {
				if err := batch.Write(); err != nil {
					return 0, err
				}
				size += int64(batch.ValueSize())
				batch.Reset()
			}
			stats.processed++
		}
		// Write everything belongs to the blocks into the database. So that
		// we can ensure all components of body is completed(body, receipts,
		// tx indexes)
		if batch.ValueSize() > 0 {
			size += int64(batch.ValueSize())
			if err := batch.Write(); err != nil {
				return 0, err
			}
		}
		updateHead(blockChain[len(blockChain)-1])
		return 0, nil
	}

	// Write downloaded chain data and corresponding receipt chain data
	if len(ancientBlocks) > 0 {
		if n, err := writeAncient(ancientBlocks, ancientReceipts); err != nil {
			if err == errInsertionInterrupted {
				return 0, nil
			}
			return n, err
		}
	}
	// Write the tx index tail (block number from where we index) before write any live blocks
	if len(liveBlocks) > 0 && liveBlocks[0].NumberU64() == ancientLimit+1 {
		// The tx index tail can only be one of the following two options:
		// * 0: all ancient blocks have been indexed
		// * ancient-limit: the indices of blocks before ancient-limit are ignored
		if tail := rawdb.ReadTxIndexTail(bc.db); tail == nil {
			if bc.txLookupLimit == 0 || ancientLimit <= bc.txLookupLimit {
				rawdb.WriteTxIndexTail(bc.db, 0)
			} else {
				rawdb.WriteTxIndexTail(bc.db, ancientLimit-bc.txLookupLimit)
			}
		}
	}
	if len(liveBlocks) > 0 {
		if n, err := writeLive(liveBlocks, liveReceipts); err != nil {
			if err == errInsertionInterrupted {
				return 0, nil
			}
			return n, err
		}
	}

	head := blockChain[len(blockChain)-1]
	context := []interface{}{
		"count", stats.processed, "elapsed", common.PrettyDuration(time.Since(start)),
		"number", head.Number(), "hash", head.Hash(), "age", common.PrettyAge(time.Unix(int64(head.Time()), 0)),
		"size", common.StorageSize(size),
	}
	if stats.ignored > 0 {
		context = append(context, []interface{}{"ignored", stats.ignored}...)
	}
	log.Info("Imported new block receipts", context...)

	return 0, nil
}

// SetTxLookupLimit is responsible for updating the txlookup limit to the
// original one stored in db if the new mismatches with the old one.
func (bc *BlockChain) SetTxLookupLimit(limit uint64) {
	bc.txLookupLimit = limit
}

// TxLookupLimit retrieves the txlookup limit used by blockchain to prune
// stale transaction indices.
func (bc *BlockChain) TxLookupLimit() uint64 {
	return bc.txLookupLimit
}

var lastWrite uint64

// writeBlockWithoutState writes only the block and its metadata to the database,
// but does not write any state. This is used to construct competing side forks
// up to the point where they exceed the canonical total difficulty.
func (bc *BlockChain) writeBlockWithoutState(block *types.Block, td *big.Int) (err error) {
	bc.wg.Add(1)
	defer bc.wg.Done()

	batch := bc.db.NewBatch()
	rawdb.WriteTd(batch, block.Hash(), block.NumberU64(), td)
	rawdb.WriteBlock(batch, block)
	if err := batch.Write(); err != nil {
		log.Crit("Failed to write block into disk", "err", err)
	}
	return nil
}

// writeKnownBlock updates the head block flag with a known block
// and introduces chain reorg if necessary.
func (bc *BlockChain) writeKnownBlock(block *types.Block) error {
	bc.wg.Add(1)
	defer bc.wg.Done()

	current := bc.CurrentBlock()
	if block.ParentHash() != current.Hash() {
		if err := bc.reorg(current, block); err != nil {
			return err
		}
	}
	bc.writeHeadBlock(block)
	return nil
}

// WriteBlockWithState writes the block and all associated state to the database.
func (bc *BlockChain) WriteBlockWithState(block *types.Block, receipts []*types.Receipt, logs []*types.Log, state *state.StateDB, linkExtBlocks []*types.ExternalBlock, emitHeadEvent bool) (status WriteStatus, err error) {
	return bc.writeBlockWithState(block, receipts, logs, state, linkExtBlocks, emitHeadEvent)
}

// writeBlockWithState writes the block and all associated state to the database,
// but is expects the chain mutex to be held.
func (bc *BlockChain) writeBlockWithState(block *types.Block, receipts []*types.Receipt, logs []*types.Log, state *state.StateDB, linkExtBlocks []*types.ExternalBlock, emitHeadEvent bool) (status WriteStatus, err error) {

	// Get the current local total difficulty
	currentBlock := bc.CurrentBlock()
	localTd := bc.GetTdByHash(currentBlock.Hash())

<<<<<<< HEAD
	externTd, localTd, err := bc.getHierarchicalTD(currentBlock, block)
=======
	// Check PCRC for the external block and return the terminal hash and net difficulties
	externTerminalHashes, externNetDifficulties, err := bc.PCRC(block)
	if err != nil {
		return NonStatTy, err
	}

	// Use HLCR to compute net total difficulty
	externNetTd, err := bc.calcHLCRNetDifficulty(externTerminalHashes, externNetDifficulties)
>>>>>>> a8901802
	if err != nil {
		return NonStatTy, err
	}

<<<<<<< HEAD
=======
	// Add terminal difficulty to net difficulty to compute total external difficulty
	externTd := big.NewInt(0)
	externTd = externNetTd.Add(externNetTd, bc.GetTdByHash(externTerminalHashes[0]))

>>>>>>> a8901802
	// Irrelevant of the canonical status, write the block itself to the database.
	//
	// Note all the components of block(td, hash->number map, header, body, receipts)
	// should be written atomically. BlockBatch is used for containing all components.
	blockBatch := bc.db.NewBatch()
	fmt.Println("Writing TD", externTd, block.Hash())
	rawdb.WriteTd(blockBatch, block.Hash(), block.NumberU64(), externTd)
	rawdb.WriteBlock(blockBatch, block)
	rawdb.WriteReceipts(blockBatch, block.Hash(), block.NumberU64(), receipts)
	rawdb.WritePreimages(blockBatch, state.Preimages())
	if err := blockBatch.Write(); err != nil {
		log.Crit("Failed to write block into disk", "err", err)
	}
	// Commit all cached state changes into underlying memory database.
	root, err := state.Commit(bc.chainConfig.IsEIP158(block.Number()))
	if err != nil {
		return NonStatTy, err
	}
	triedb := bc.stateCache.TrieDB()

	// If we're running an archive node, always flush
	if bc.cacheConfig.TrieDirtyDisabled {
		if err := triedb.Commit(root, false, nil); err != nil {
			return NonStatTy, err
		}
	} else {
		// Full but not archive node, do proper garbage collection
		triedb.Reference(root, common.Hash{}) // metadata reference to keep trie alive
		bc.triegc.Push(root, -int64(block.NumberU64()))

		if current := block.NumberU64(); current > TriesInMemory {
			// If we exceeded our memory allowance, flush matured singleton nodes to disk
			var (
				nodes, imgs = triedb.Size()
				limit       = common.StorageSize(bc.cacheConfig.TrieDirtyLimit) * 1024 * 1024
			)
			if nodes > limit || imgs > 4*1024*1024 {
				triedb.Cap(limit - ethdb.IdealBatchSize)
			}
			// Find the next state trie we need to commit
			chosen := current - TriesInMemory

			// If we exceeded out time allowance, flush an entire trie to disk
			if bc.gcproc > bc.cacheConfig.TrieTimeLimit {
				// If the header is missing (canonical chain behind), we're reorging a low
				// diff sidechain. Suspend committing until this operation is completed.
				header := bc.GetHeaderByNumber(chosen)
				if header == nil {
					log.Warn("Reorg in progress, trie commit postponed", "number", chosen)
				} else {
					// If we're exceeding limits but haven't reached a large enough memory gap,
					// warn the user that the system is becoming unstable.
					if chosen < lastWrite+TriesInMemory && bc.gcproc >= 2*bc.cacheConfig.TrieTimeLimit {
						log.Info("State in memory for too long, committing", "time", bc.gcproc, "allowance", bc.cacheConfig.TrieTimeLimit, "optimum", float64(chosen-lastWrite)/TriesInMemory)
					}
					// Flush an entire trie and restart the counters
					triedb.Commit(header.Root[types.QuaiNetworkContext], true, nil)
					lastWrite = chosen
					bc.gcproc = 0
				}
			}
			// Garbage collect anything below our required write retention
			for !bc.triegc.Empty() {
				root, number := bc.triegc.Pop()
				if uint64(-number) > chosen {
					bc.triegc.Push(root, number)
					break
				}
				triedb.Dereference(root.(common.Hash))
			}
		}
	}
	// If the total difficulty is higher than our known, add it to the canonical chain
	// Second clause in the if statement reduces the vulnerability to selfish mining.
	// Please refer to http://www.cs.cornell.edu/~ie53/publications/btcProcFC.pdf
	reorg := externTd.Cmp(localTd) > 0
	currentBlock = bc.CurrentBlock()
	if reorg {
		// Reorganise the chain if the parent is not the head block
		if block.ParentHash() != currentBlock.Hash() {
			if err := bc.reorg(currentBlock, block); err != nil {
				bc.GenerateExtBlockLink(currentBlock.Header())
				return NonStatTy, err
			}
		}
		status = CanonStatTy
		if err := bc.CheckLinkExtBlocks(block, linkExtBlocks); err != nil {
			bc.GenerateExtBlockLink(currentBlock.Header())
			return NonStatTy, err
		}
	} else {
		status = SideStatTy
	}
	// Set new head.
	if status == CanonStatTy {
		bc.writeHeadBlock(block)
	}
	bc.futureBlocks.Remove(block.Hash())

	if status == CanonStatTy {
		bc.chainFeed.Send(ChainEvent{Block: block, Hash: block.Hash(), Logs: logs})
		if len(logs) > 0 {
			bc.logsFeed.Send(logs)
		}
		// In theory we should fire a ChainHeadEvent when we inject
		// a canonical block, but sometimes we can insert a batch of
		// canonicial blocks. Avoid firing too much ChainHeadEvents,
		// we will fire an accumulated ChainHeadEvent and disable fire
		// event here.
		if emitHeadEvent {
			bc.chainHeadFeed.Send(ChainHeadEvent{Block: block})
		}
	} else {
		bc.chainUncleFeed.Send(block.Header())
		bc.chainSideFeed.Send(ChainSideEvent{Block: block})
	}
	return status, nil
}

// getHierarchicalTD retrieves the local and extern td for two blocks. Taking hierarchical order into an account.
func (bc *BlockChain) getHierarchicalTD(currentBlock *types.Block, block *types.Block) (*big.Int, *big.Int, error) {
	var localOrder int
	var err error
	if currentBlock.NumberU64() == 0 {
		localOrder = types.QuaiNetworkContext
	} else {
		localOrder, err = bc.Engine().GetDifficultyOrder(currentBlock.Header())
		if err != nil {
			return nil, nil, err
		}
	}

	externOrder, err := bc.Engine().GetDifficultyOrder(block.Header())
	if err != nil {
		return nil, nil, err
	}

	fmt.Println("Local Order ", localOrder, " Extern Order", externOrder)

	localHeader := currentBlock.Header()
	externHeader := block.Header()

	localTd, externTd := big.NewInt(0), big.NewInt(0)
	// If the incoming block is a coincident block
	if externOrder < localOrder {
		var lowestOrder int
		externTd, lowestOrder, err = bc.AggregateTotalDifficulty(localOrder, block.Header())
		if err != nil {
			return nil, nil, err
		}

		// get coincident and get the Total difficulty of it
		localHeader, err = bc.Engine().GetCoincidentAtOrder(bc, types.QuaiNetworkContext, lowestOrder, currentBlock.Header())
		if err != nil {
			return nil, nil, err
		}

		localBlock := bc.GetBlockByHash(localHeader.Hash())
		localTd = bc.GetTd(localHeader.Hash(), localBlock.NumberU64())
	} else if localOrder < externOrder {
		// get coincident and get the Total difficulty of it
<<<<<<< HEAD
		fmt.Println("case 2: currentBlock", currentBlock.Header().Number, currentBlock.Header().Hash())
=======
>>>>>>> a8901802
		localTd = bc.GetTd(currentBlock.Header().Hash(), currentBlock.NumberU64())

		externHeader, err = bc.Engine().GetCoincidentAtOrder(bc, types.QuaiNetworkContext, localOrder, block.Header())
		if err != nil {
			return nil, nil, err
		}

		externBlock := bc.GetBlockByHash(externHeader.Hash())
		fmt.Println("case 2: externHeader", externHeader.Number, externHeader.Location, externHeader.Hash())
		// If we are building on the same point
		if localHeader.Hash() == externHeader.Hash() {
			ptd := bc.GetTd(block.ParentHash(), block.NumberU64()-1)
			if ptd == nil {
				return nil, nil, err
			}
			externTd = new(big.Int).Add(block.Difficulty(), ptd)
			fmt.Println("case 2: GetTD with add", block.Difficulty(), ptd)
		} else {
			fmt.Println("case 2: GetTD for externHeader without add ")
			externTd = bc.GetTd(externHeader.Hash(), externBlock.NumberU64())
		}
	} else if localOrder < types.QuaiNetworkContext {
		localTd = bc.GetTd(currentBlock.Header().Hash(), currentBlock.NumberU64())
		externTd, _, err = bc.AggregateTotalDifficulty(localOrder+1, block.Header())
		if err != nil {
			return nil, nil, err
		}
	} else {
		// If the localHeader and the externHeader order is same as the chain context, we need
		// to ensure that the previous coincident of the externHeader matches the previous coincident
		// of the localHeader. This makes sure that the imported chain with externHeader doesn't outrun
		// the chain.
<<<<<<< HEAD
		if types.QuaiNetworkContext > 0 {
			localPrevCoincident, _ := bc.Engine().GetCoincidentAtOrder(bc, localOrder, localOrder-1, localHeader)
			externPrevCoincident, _ := bc.Engine().GetCoincidentAtOrder(bc, localOrder, localOrder-1, externHeader)
=======
		if types.QuaiNetworkContext == 2 {
			localPrevCoincident, _ := bc.Engine().GetCoincidentHeader(bc, localOrder, localHeader)
			externPrevCoincident, _ := bc.Engine().GetCoincidentHeader(bc, localOrder, externHeader)
>>>>>>> a8901802
			if localPrevCoincident.Hash() != externPrevCoincident.Hash() {
				return nil, nil, err
			}
		}

		ptd := bc.GetTd(block.ParentHash(), block.NumberU64()-1)
		if ptd == nil {
			return nil, nil, err
		}
		externTd = new(big.Int).Add(block.Difficulty(), ptd)
		localTd = bc.GetTd(currentBlock.Hash(), currentBlock.NumberU64())
	}

	return externTd, localTd, nil
}

// addFutureBlock checks if the block is within the max allowed window to get
// accepted for future processing, and returns an error if the block is too far
// ahead and was not added.
func (bc *BlockChain) addFutureBlock(block *types.Block) error {
	max := uint64(time.Now().Unix() + maxTimeFutureBlocks)
	if block.Time() > max {
		return fmt.Errorf("future block timestamp %v > allowed %v", block.Time(), max)
	}
	bc.futureBlocks.Add(block.Hash(), block)
	return nil
}

// AddExternalBlocks adds a group of external blocks to the cache
func (bc *BlockChain) AddExternalBlocks(blocks []*types.ExternalBlock) error {
	for _, extBlock := range blocks {
		err := bc.AddExternalBlock(extBlock)
		if err != nil {
			return err
		}
	}
	return nil
}

// addExternalBlock adds the received block to the external block cache.
func (bc *BlockChain) AddExternalBlock(block *types.ExternalBlock) error {
	context := []interface{}{
		"context", block.Context(), "numbers", block.Header().Number, "hash", block.Hash(), "location", block.Header().Location,
		"txs", len(block.Transactions()), "receipts", len(block.Receipts()),
	}
	log.Info("Adding external block", context...)
	data, err := rlp.EncodeToBytes(block)
	if err != nil {
		log.Crit("Failed to RLP encode external block", "err", err)
	}
	bc.externalBlocks.Set(block.CacheKey(), data)
	return nil
}

// ReOrgRollBack compares the difficulty of the newchain and oldchain. Rolls back
// the current header to the position where the reorg took place in a higher context
func (bc *BlockChain) ReOrgRollBack(header *types.Header) error {
	log.Info("Rolling back header beyond", "hash", header.Hash())
	bc.reorgmu.Lock()
	defer bc.reorgmu.Unlock()
	var (
		deletedTxs  types.Transactions
		deletedLogs [][]*types.Log

		// collectLogs collects the logs that were generated or removed during
		// the processing of the block that corresponds with the given hash.
		// These logs are later announced as deleted or reborn
		collectLogs = func(hash common.Hash) {
			number := bc.hc.GetBlockNumber(hash)
			if number == nil {
				return
			}
			receipts := rawdb.ReadReceipts(bc.db, hash, *number, bc.chainConfig)

			var logs []*types.Log
			for _, receipt := range receipts {
				for _, log := range receipt.Logs {
					l := *log
					l.Removed = true
					logs = append(logs, &l)
				}
			}
			if len(logs) > 0 {
				deletedLogs = append(deletedLogs, logs)
			}
		}
		// mergeLogs returns a merged log slice with specified sort order.
		mergeLogs = func(logs [][]*types.Log, reverse bool) []*types.Log {
			var ret []*types.Log
			if reverse {
				for i := len(logs) - 1; i >= 0; i-- {
					ret = append(ret, logs[i]...)
				}
			} else {
				for i := 0; i < len(logs); i++ {
					ret = append(ret, logs[i]...)
				}
			}
			return ret
		}
	)

	if header != nil {
		// get the commonBlock
		commonBlock := bc.GetBlockByHash(header.Hash())

		// if commonBlock isn't canoncial in our chain, do not reorg
		// because commonBlock parentHash could potentially be in our chain.

		// if a block with this hash does not exist then we dont have to roll back
		if commonBlock == nil {
			return nil
		}
		// get the current head in this chain
		currentBlock := bc.CurrentBlock()
		for {
			deletedTxs = append(deletedTxs, currentBlock.Transactions()...)
			collectLogs(currentBlock.Hash())
			if currentBlock.Hash() == commonBlock.Hash() {
				break
			}

			currentBlock = bc.GetBlock(currentBlock.ParentHash(), currentBlock.NumberU64()-1)
			if currentBlock == nil {
				return fmt.Errorf("invalid current chain")
			}
		}

		// Additional step is needed since we want to rollback 1 past the commonBlock.
		deletedTxs = append(deletedTxs, currentBlock.Transactions()...)
		collectLogs(currentBlock.Hash())
		currentBlock = bc.GetBlock(currentBlock.ParentHash(), currentBlock.NumberU64()-1)
		if currentBlock == nil {
			return fmt.Errorf("invalid current chain")
		}

		// set the head back to the block before the rollback point
		if err := bc.SetHead(commonBlock.NumberU64() - 1); err != nil {
			return err
		}
		// writing the head to the blockchain state
		bc.writeHeadBlock(currentBlock)
		bc.futureBlocks.Remove(currentBlock.Hash())

		// get all the receipts and extract the logs from it
		receipts := bc.GetReceiptsByHash(currentBlock.Hash())
		var logs []*types.Log

		for _, receipt := range receipts {
			logs = append(logs, receipt.Logs...)
		}
		// send a chain event so that it updates the pending header
		bc.chainFeed.Send(ChainEvent{Block: currentBlock, Hash: currentBlock.Hash(), Logs: logs})
		bc.chainHeadFeed.Send(ChainHeadEvent{Block: currentBlock})

		log.Info("Header is now rolled back and the current head is at block with ", "Hash ", bc.CurrentBlock().Hash(), " Number ", bc.CurrentBlock().NumberU64())

		// Delete useless indexes right now which includes the non-canonical
		// transaction indexes, canonical chain indexes which above the head.
		indexesBatch := bc.db.NewBatch()
		for _, tx := range deletedTxs {
			rawdb.DeleteTxLookupEntry(indexesBatch, tx.Hash())
		}

		// Delete any canonical number assignments above the new head
		number := bc.CurrentBlock().NumberU64()
		for i := number + 1; ; i++ {
			hash := rawdb.ReadCanonicalHash(bc.db, i)
			if hash == (common.Hash{}) {
				break
			}
			rawdb.DeleteCanonicalHash(indexesBatch, i)
		}
		if err := indexesBatch.Write(); err != nil {
			log.Crit("Failed to delete useless indexes", "err", err)
		}

		// send the deleted logs to the removed logs feed
		if len(deletedLogs) > 0 {
			bc.rmLogsFeed.Send(RemovedLogsEvent{mergeLogs(deletedLogs, true)})
		}
	} else {
		return fmt.Errorf("reorg header was null")
	}

	// Reset the blockLink in the blockchain state processor.
	bc.GenerateExtBlockLink(bc.CurrentBlock().Header())

	return nil
}

// InsertChain attempts to insert the given batch of blocks in to the canonical
// chain or, otherwise, create a fork. If an error is returned it will return
// the index number of the failing block as well an error describing what went
// wrong.
//
// After insertion is done, all accumulated events will be fired.
func (bc *BlockChain) InsertChain(chain types.Blocks) (int, error) {
	// Sanity check that we have something meaningful to import
	if len(chain) == 0 {
		return 0, nil
	}

	bc.blockProcFeed.Send(true)
	defer bc.blockProcFeed.Send(false)

	// Remove already known canon-blocks
	var (
		block, prev *types.Block
	)
	// Do a sanity check that the provided chain is actually ordered and linked
	for i := 1; i < len(chain); i++ {
		block = chain[i]
		prev = chain[i-1]
		if block.NumberU64() != prev.NumberU64()+1 || block.ParentHash() != prev.Hash() {
			// Chain broke ancestry, log a message (programming error) and skip insertion
			log.Error("Non contiguous block insert", "number", block.Number(), "hash", block.Hash(),
				"parent", block.ParentHash(), "prevnumber", prev.Number(), "prevhash", prev.Hash())

			return 0, fmt.Errorf("non contiguous insert: item %d is #%d [%x..], item %d is #%d [%x..] (parent [%x..])", i-1, prev.NumberU64(),
				prev.Hash().Bytes()[:4], i, block.NumberU64(), block.Hash().Bytes()[:4], block.ParentHash().Bytes()[:4])
		}
	}
	// Pre-checks passed, start the full block imports
	bc.reorgmu.Lock()
	bc.chainmu.Lock()
	n, err := bc.insertChain(chain, true)
	bc.chainmu.Unlock()
	bc.reorgmu.Unlock()

	return n, err
}

// InsertChainWithoutSealVerification works exactly the same
// except for seal verification, seal verification is omitted
func (bc *BlockChain) InsertChainWithoutSealVerification(block *types.Block) (int, error) {
	bc.blockProcFeed.Send(true)
	defer bc.blockProcFeed.Send(false)

	// Pre-checks passed, start the full block imports
	bc.wg.Add(1)
	bc.chainmu.Lock()
	n, err := bc.insertChain(types.Blocks([]*types.Block{block}), false)
	bc.chainmu.Unlock()
	bc.wg.Done()

	return n, err
}

// insertChain is the internal implementation of InsertChain, which assumes that
// 1) chains are contiguous, and 2) The chain mutex is held.
//
// This method is split out so that import batches that require re-injecting
// historical blocks can do so without releasing the lock, which could lead to
// racey behaviour. If a sidechain import is in progress, and the historic state
// is imported, but then new canon-head is added before the actual sidechain
// completes, then the historic state could be pruned again
func (bc *BlockChain) insertChain(chain types.Blocks, verifySeals bool) (int, error) {
	for _, block := range chain {
		fmt.Println("InsertChain block:", block.Header().Number, block.Hash())
	}

	// If the chain is terminating, don't even bother starting up
	if atomic.LoadInt32(&bc.procInterrupt) == 1 {
		return 0, nil
	}
	// Start a parallel signature recovery (signer will fluke on fork transition, minimal perf loss)
	senderCacher.recoverFromBlocks(types.MakeSigner(bc.chainConfig, chain[0].Number()), chain)

	var (
		stats     = insertStats{startTime: mclock.Now()}
		lastCanon *types.Block
	)
	// Fire a single chain head event if we've progressed the chain
	defer func() {
		if lastCanon != nil && bc.CurrentBlock().Hash() == lastCanon.Hash() {
			bc.chainHeadFeed.Send(ChainHeadEvent{lastCanon})
		}
	}()
	// Start the parallel header verifier
	headers := make([]*types.Header, len(chain))
	seals := make([]bool, len(chain))

	for i, block := range chain {
		headers[i] = block.Header()
		seals[i] = verifySeals
	}
	abort, results := bc.engine.VerifyHeaders(bc, headers, seals)
	defer close(abort)

	// Peek the error for the first block to decide the directing import logic
	it := newInsertIterator(chain, results, bc.validator)

	block, err := it.next()

	// Left-trim all the known blocks
	if err == ErrKnownBlock {
		// First block (and state) is known
		//   1. We did a roll-back, and should now do a re-import
		//   2. The block is stored as a sidechain, and is lying about it's stateroot, and passes a stateroot
		// 	    from the canonical chain, which has not been verified.
		// Skip all known blocks that are behind us
		var (
			current  = bc.CurrentBlock()
			localTd  = bc.GetTd(current.Hash(), current.NumberU64())
			externTd = bc.GetTd(block.ParentHash(), block.NumberU64()-1) // The first block can't be nil
		)
		for block != nil && err == ErrKnownBlock {
			localTd, externTd, err = bc.getHierarchicalTD(current, block)
			if err != nil {
				return it.index, err
			}
			fmt.Println("InsertChain TD:", "extern", externTd, "local", localTd)
			fmt.Println("Extern:", block.Hash(), block.Header().Number)
			fmt.Println("Local:", current.Hash(), current.Header().Number)
			if localTd.Cmp(externTd) < 0 {
				break
			}
			log.Info("Ignoring already known block", "number", block.Number(), "hash", block.Hash())
			stats.ignored++

			block, err = it.next()
		}
		// The remaining blocks are still known blocks, the only scenario here is:
		// During the fast sync, the pivot point is already submitted but rollback
		// happens. Then node resets the head full block to a lower height via `rollback`
		// and leaves a few known blocks in the database.
		//
		// When node runs a fast sync again, it can re-import a batch of known blocks via
		// `insertChain` while a part of them have higher total difficulty than current
		// head full block(new pivot point).
		for block != nil && err == ErrKnownBlock {
			log.Info("Writing previously known block", "number", block.Number(), "hash", block.Hash())
			if err := bc.writeKnownBlock(block); err != nil {
				return it.index, err
			}
			lastCanon = block

			block, err = it.next()
		}
		// Falls through to the block import
	}
	switch {
	// First block is pruned, insert as sidechain and reorg only if TD grows enough
	case errors.Is(err, consensus.ErrPrunedAncestor):
		log.Debug("Pruned ancestor, inserting as sidechain", "number", block.Number(), "hash", block.Hash())
		return bc.insertSideChain(block, it)

	// First block is future, shove it (and all children) to the future queue (unknown ancestor)
	case errors.Is(err, consensus.ErrFutureBlock) || (errors.Is(err, consensus.ErrUnknownAncestor) && bc.futureBlocks.Contains(it.first().ParentHash())):
		for block != nil && (it.index == 0 || errors.Is(err, consensus.ErrUnknownAncestor)) {
			log.Debug("Future block, postponing import", "number", block.Number(), "hash", block.Hash())
			if err := bc.addFutureBlock(block); err != nil {
				return it.index, err
			}
			block, err = it.next()
		}
		stats.queued += it.processed()
		stats.ignored += it.remaining()

		// If there are any still remaining, mark as ignored
		return it.index, err

		// Some other error occurred, abort
	case err != nil:
		bc.futureBlocks.Remove(block.Hash())
		stats.ignored += len(it.chain)
		bc.reportBlock(block, nil, err)
		return it.index, err
	}
	// No validation errors for the first block (or chain prefix skipped)
	var activeState *state.StateDB
	defer func() {
		// The chain importer is starting and stopping trie prefetchers. If a bad
		// block or other error is hit however, an early return may not properly
		// terminate the background threads. This defer ensures that we clean up
		// and dangling prefetcher, without defering each and holding on live refs.
		if activeState != nil {
			activeState.StopPrefetcher()
		}
	}()

	for _, block := range chain {
		fmt.Println("InsertChain block:", block.Header().Number, block.Hash())
	}
	for ; block != nil && err == nil || err == ErrKnownBlock; block, err = it.next() {
		// If the chain is terminating, stop processing blocks
		if bc.insertStopped() {
			log.Debug("Abort during block processing")
			break
		}
		// If the header is a banned one, straight out abort
		if BadHashes[block.Hash()] {
			bc.reportBlock(block, nil, ErrBannedHash)
			return it.index, ErrBannedHash
		}
		fmt.Println("InsertChain err:", err)
		// If the block is known (in the middle of the chain), it's a special case for
		// Clique blocks where they can share state among each other, so importing an
		// older block might complete the state of the subsequent one. In this case,
		// just skip the block (we already validated it once fully (and crashed), since
		// its header and body was already in the database).
		if err == ErrKnownBlock {
			logger := log.Debug
			if bc.chainConfig.Clique == nil {
				logger = log.Warn
			}
			logger("Inserted known block", "number", block.Number(), "hash", block.Hash(),
				"uncles", len(block.Uncles()), "txs", len(block.Transactions()), "gas", block.GasUsed(),
				"root", block.Root())

			// Special case. Commit the empty receipt slice if we meet the known
			// block in the middle. It can only happen in the clique chain. Whenever
			// we insert blocks via `insertSideChain`, we only commit `td`, `header`
			// and `body` if it's non-existent. Since we don't have receipts without
			// reexecution, so nothing to commit. But if the sidechain will be adpoted
			// as the canonical chain eventually, it needs to be reexecuted for missing
			// state, but if it's this special case here(skip reexecution) we will lose
			// the empty receipt entry.
			if len(block.Transactions()) == 0 {
				rawdb.WriteReceipts(bc.db, block.Hash(), block.NumberU64(), nil)
			} else {
				log.Error("Please file an issue, skip known block execution without receipt",
					"hash", block.Hash(), "number", block.NumberU64())
			}
			if err := bc.writeKnownBlock(block); err != nil {
				return it.index, err
			}
			stats.processed++

			// We can assume that logs are empty here, since the only way for consecutive
			// Clique blocks to have the same state is if there are no transactions.
			lastCanon = block
			continue
		}
		// Retrieve the parent block and it's state to execute on top
		start := time.Now()

		parent := it.previous()
		if parent == nil {
			parent = bc.GetHeader(block.ParentHash(), block.NumberU64()-1)
		}
		statedb, err := state.New(parent.Root[types.QuaiNetworkContext], bc.stateCache, bc.snaps)
		if err != nil {
			return it.index, err
		}
		// Enable prefetching to pull in trie node paths while processing transactions
		statedb.StartPrefetcher("chain")
		activeState = statedb

		// If we have a followup block, run that against the current state to pre-cache
		// transactions and probabilistically some of the account/storage trie nodes.
		var followupInterrupt uint32
		if !bc.cacheConfig.TrieCleanNoPrefetch {
			if followup, err := it.peek(); followup != nil && err == nil {
				throwaway, _ := state.New(parent.Root[types.QuaiNetworkContext], bc.stateCache, bc.snaps)

				go func(start time.Time, followup *types.Block, throwaway *state.StateDB, interrupt *uint32) {
					bc.prefetcher.Prefetch(followup, throwaway, bc.vmConfig, &followupInterrupt)

					blockPrefetchExecuteTimer.Update(time.Since(start))
					if atomic.LoadUint32(interrupt) == 1 {
						blockPrefetchInterruptMeter.Mark(1)
					}
				}(time.Now(), followup, throwaway, &followupInterrupt)
			}
		}
		// Process block using the parent state as reference point
		substart := time.Now()

		// If in Prime or Region, take to see if we have already included the hash in the lower level.
		// TODO: #179 Extend CheckHashInclusion to if the hash was ever included in the chain, not just the parent.
		err = bc.CheckHashInclusion(block.Header(), parent)
		if err != nil {
			bc.reportBlock(block, make(types.Receipts, 0), err)
			bc.chainUncleFeed.Send(block.Header())
			bc.futureBlocks.Remove(block.Hash())
			return it.index, err
		}

		// Process our block and retrieve external blocks.
		receipts, logs, usedGas, externalBlocks, err := bc.processor.Process(block, statedb, bc.vmConfig)
		if err != nil {
			bc.reportBlock(block, receipts, err)
			atomic.StoreUint32(&followupInterrupt, 1)
			bc.futureBlocks.Remove(block.Hash())
			return it.index, err
		}
		// Update the metrics touched during block processing
		accountReadTimer.Update(statedb.AccountReads)                 // Account reads are complete, we can mark them
		storageReadTimer.Update(statedb.StorageReads)                 // Storage reads are complete, we can mark them
		accountUpdateTimer.Update(statedb.AccountUpdates)             // Account updates are complete, we can mark them
		storageUpdateTimer.Update(statedb.StorageUpdates)             // Storage updates are complete, we can mark them
		snapshotAccountReadTimer.Update(statedb.SnapshotAccountReads) // Account reads are complete, we can mark them
		snapshotStorageReadTimer.Update(statedb.SnapshotStorageReads) // Storage reads are complete, we can mark them
		triehash := statedb.AccountHashes + statedb.StorageHashes     // Save to not double count in validation
		trieproc := statedb.SnapshotAccountReads + statedb.AccountReads + statedb.AccountUpdates
		trieproc += statedb.SnapshotStorageReads + statedb.StorageReads + statedb.StorageUpdates

		blockExecutionTimer.Update(time.Since(substart) - trieproc - triehash)

		// Validate the state using the default validator
		substart = time.Now()
		if err := bc.validator.ValidateState(block, statedb, receipts, usedGas); err != nil {
			bc.reportBlock(block, receipts, err)
			atomic.StoreUint32(&followupInterrupt, 1)
			return it.index, err
		}
		proctime := time.Since(start)

		// Update the metrics touched during block validation
		accountHashTimer.Update(statedb.AccountHashes) // Account hashes are complete, we can mark them
		storageHashTimer.Update(statedb.StorageHashes) // Storage hashes are complete, we can mark them

		blockValidationTimer.Update(time.Since(substart) - (statedb.AccountHashes + statedb.StorageHashes - triehash))

		linkExtBlocks, err := bc.engine.GetLinkExternalBlocks(bc, block.Header(), true)
		if err != nil {
			bc.reportBlock(block, receipts, err)
			bc.chainUncleFeed.Send(block.Header())
			return it.index, err
		}

		// Write the block to the chain and get the status.
		substart = time.Now()
		status, err := bc.writeBlockWithState(block, receipts, logs, statedb, linkExtBlocks, false)
		atomic.StoreUint32(&followupInterrupt, 1)
		if err != nil {
			bc.reportBlock(block, receipts, err)
			bc.chainUncleFeed.Send(block.Header())
			return it.index, err
		}

		// Update the metrics touched during block commit
		accountCommitTimer.Update(statedb.AccountCommits)   // Account commits are complete, we can mark them
		storageCommitTimer.Update(statedb.StorageCommits)   // Storage commits are complete, we can mark them
		snapshotCommitTimer.Update(statedb.SnapshotCommits) // Snapshot commits are complete, we can mark them

		blockWriteTimer.Update(time.Since(substart) - statedb.AccountCommits - statedb.StorageCommits - statedb.SnapshotCommits)
		blockInsertTimer.UpdateSince(start)

		switch status {
		case CanonStatTy:
			bc.SetLinkBlocksToLastApplied(linkExtBlocks)
			bc.StoreExternalBlocks(linkExtBlocks)
			log.Info("Inserted new block", "number", block.Header().Number, "hash", block.Hash(), "extBlocks", len(externalBlocks),
				"uncles", len(block.Uncles()), "txs", len(block.Transactions()), "gas", block.GasUsed(),
				"elapsed", common.PrettyDuration(time.Since(start)),
				"root", block.Root())

			lastCanon = block

			// Only count canonical blocks for GC processing time
			bc.gcproc += proctime

		case SideStatTy:
			log.Info("Inserted forked block", "number", block.Number(), "hash", block.Hash(),
				"diff", block.Difficulty(), "elapsed", common.PrettyDuration(time.Since(start)),
				"txs", len(block.Transactions()), "gas", block.GasUsed(), "uncles", len(block.Uncles()),
				"root", block.Root())

		default:
			// This in theory is impossible, but lets be nice to our future selves and leave
			// a log, instead of trying to track down blocks imports that don't emit logs.
			log.Info("Inserted block with unknown status", "number", block.Number(), "hash", block.Hash(),
				"diff", block.Difficulty(), "elapsed", common.PrettyDuration(time.Since(start)),
				"txs", len(block.Transactions()), "gas", block.GasUsed(), "uncles", len(block.Uncles()),
				"root", block.Root())
		}
		stats.processed++
		stats.usedGas += usedGas

		dirty, _ := bc.stateCache.TrieDB().Size()
		stats.report(chain, it.index, dirty)
	}
	// Any blocks remaining here? The only ones we care about are the future ones
	if block != nil && errors.Is(err, consensus.ErrFutureBlock) {
		if err := bc.addFutureBlock(block); err != nil {
			return it.index, err
		}
		block, err = it.next()

		for ; block != nil && errors.Is(err, consensus.ErrUnknownAncestor); block, err = it.next() {
			if err := bc.addFutureBlock(block); err != nil {
				return it.index, err
			}
			stats.queued++
		}
	}
	stats.ignored += it.remaining()

	return it.index, err
}

// insertSideChain is called when an import batch hits upon a pruned ancestor
// error, which happens when a sidechain with a sufficiently old fork-block is
// found.
//
// The method writes all (header-and-body-valid) blocks to disk, then tries to
// switch over to the new chain if the TD exceeded the current chain.
func (bc *BlockChain) insertSideChain(block *types.Block, it *insertIterator) (int, error) {
	var (
		externTd *big.Int
		current  = bc.CurrentBlock()
	)
	// The first sidechain block error is already verified to be ErrPrunedAncestor.
	// Since we don't import them here, we expect ErrUnknownAncestor for the remaining
	// ones. Any other errors means that the block is invalid, and should not be written
	// to disk.
	err := consensus.ErrPrunedAncestor
	for ; block != nil && errors.Is(err, consensus.ErrPrunedAncestor); block, err = it.next() {
		// Check the canonical state root for that number
		if number := block.NumberU64(); current.NumberU64() >= number {
			canonical := bc.GetBlockByNumber(number)
			if canonical != nil && canonical.Hash() == block.Hash() {
				// Not a sidechain block, this is a re-import of a canon block which has it's state pruned

				// Collect the TD of the block. Since we know it's a canon one,
				// we can get it directly, and not (like further below) use
				// the parent and then add the block on top
				externTd = bc.GetTd(block.Hash(), block.NumberU64())
				continue
			}
			if canonical != nil && canonical.Root() == block.Root() {
				// This is most likely a shadow-state attack. When a fork is imported into the
				// database, and it eventually reaches a block height which is not pruned, we
				// just found that the state already exist! This means that the sidechain block
				// refers to a state which already exists in our canon chain.
				//
				// If left unchecked, we would now proceed importing the blocks, without actually
				// having verified the state of the previous blocks.
				log.Warn("Sidechain ghost-state attack detected", "number", block.NumberU64(), "sideroot", block.Root(), "canonroot", canonical.Root())

				// If someone legitimately side-mines blocks, they would still be imported as usual. However,
				// we cannot risk writing unverified blocks to disk when they obviously target the pruning
				// mechanism.
				return it.index, errors.New("sidechain ghost-state attack")
			}
		}
		if externTd == nil {
			externTd = bc.GetTd(block.ParentHash(), block.NumberU64()-1)
		}
		externTd = new(big.Int).Add(externTd, block.Difficulty())

		if !bc.HasBlock(block.Hash(), block.NumberU64()) {
			start := time.Now()
			if err := bc.writeBlockWithoutState(block, externTd); err != nil {
				return it.index, err
			}
			log.Debug("Injected sidechain block", "number", block.Number(), "hash", block.Hash(),
				"diff", block.Difficulty(), "elapsed", common.PrettyDuration(time.Since(start)),
				"txs", len(block.Transactions()), "gas", block.GasUsed(), "uncles", len(block.Uncles()),
				"root", block.Root())
		}
	}
	// At this point, we've written all sidechain blocks to database. Loop ended
	// either on some other error or all were processed. If there was some other
	// error, we can ignore the rest of those blocks.
	//
	// If the externTd was larger than our local TD, we now need to reimport the previous
	// blocks to regenerate the required state
	localTd := bc.GetTd(current.Hash(), current.NumberU64())
	if localTd.Cmp(externTd) > 0 {
		log.Info("Sidechain written to disk", "start", it.first().NumberU64(), "end", it.previous().Number, "sidetd", externTd, "localtd", localTd)
		return it.index, err
	}
	// Gather all the sidechain hashes (full blocks may be memory heavy)
	var (
		hashes  []common.Hash
		numbers []uint64
	)
	parent := it.previous()
	for parent != nil && !bc.HasState(parent.Root[types.QuaiNetworkContext]) {
		hashes = append(hashes, parent.Hash())
		numbers = append(numbers, parent.Number[types.QuaiNetworkContext].Uint64())

		parent = bc.GetHeader(parent.ParentHash[types.QuaiNetworkContext], parent.Number[types.QuaiNetworkContext].Uint64()-1)
	}
	if parent == nil {
		return it.index, errors.New("missing parent")
	}
	// Import all the pruned blocks to make the state available
	var (
		blocks []*types.Block
		memory common.StorageSize
	)
	for i := len(hashes) - 1; i >= 0; i-- {
		// Append the next block to our batch
		block := bc.GetBlock(hashes[i], numbers[i])

		blocks = append(blocks, block)
		memory += block.Size()

		// If memory use grew too large, import and continue. Sadly we need to discard
		// all raised events and logs from notifications since we're too heavy on the
		// memory here.
		if len(blocks) >= 2048 || memory > 64*1024*1024 {
			log.Info("Importing heavy sidechain segment", "blocks", len(blocks), "start", blocks[0].NumberU64(), "end", block.NumberU64())
			if _, err := bc.insertChain(blocks, false); err != nil {
				return 0, err
			}
			blocks, memory = blocks[:0], 0

			// If the chain is terminating, stop processing blocks
			if bc.insertStopped() {
				log.Debug("Abort during blocks processing")
				return 0, nil
			}
		}
	}
	if len(blocks) > 0 {
		log.Info("Importing sidechain segment", "start", blocks[0].NumberU64(), "end", blocks[len(blocks)-1].NumberU64())
		return bc.insertChain(blocks, false)
	}
	return 0, nil
}

func (bc *BlockChain) getAllHeaders(blocks []*types.Block) []*types.Header {
	// Initialize the headers array
	var headers []*types.Header

	// Find all the headers since genesis
	for i := 0; i < len(blocks); i++ {
		headers = append(headers, blocks[i].Header())
	}
	return headers
}

// reorg takes two blocks, an old chain and a new chain and will reconstruct the
// blocks and inserts them to be part of the new canonical chain and accumulates
// potential missing transactions and post an event about them.
func (bc *BlockChain) reorg(oldBlock, newBlock *types.Block) error {
	var (
		newChain    types.Blocks
		oldChain    types.Blocks
		commonBlock *types.Block

		deletedTxs types.Transactions
		addedTxs   types.Transactions

		deletedLogs [][]*types.Log
		rebirthLogs [][]*types.Log

		// collectLogs collects the logs that were generated or removed during
		// the processing of the block that corresponds with the given hash.
		// These logs are later announced as deleted or reborn
		collectLogs = func(hash common.Hash, removed bool) {
			number := bc.hc.GetBlockNumber(hash)
			if number == nil {
				return
			}
			receipts := rawdb.ReadReceipts(bc.db, hash, *number, bc.chainConfig)

			var logs []*types.Log
			for _, receipt := range receipts {
				for _, log := range receipt.Logs {
					l := *log
					if removed {
						l.Removed = true
					}
					logs = append(logs, &l)
				}
			}
			if len(logs) > 0 {
				if removed {
					deletedLogs = append(deletedLogs, logs)
				} else {
					rebirthLogs = append(rebirthLogs, logs)
				}
			}
		}
		// mergeLogs returns a merged log slice with specified sort order.
		mergeLogs = func(logs [][]*types.Log, reverse bool) []*types.Log {
			var ret []*types.Log
			if reverse {
				for i := len(logs) - 1; i >= 0; i-- {
					ret = append(ret, logs[i]...)
				}
			} else {
				for i := 0; i < len(logs); i++ {
					ret = append(ret, logs[i]...)
				}
			}
			return ret
		}
	)

	// Reduce the longer chain to the same number as the shorter one
	if oldBlock.NumberU64() > newBlock.NumberU64() {
		// Old chain is longer, gather all transactions and logs as deleted ones
		for ; oldBlock != nil && oldBlock.NumberU64() != newBlock.NumberU64(); oldBlock = bc.GetBlock(oldBlock.ParentHash(), oldBlock.NumberU64()-1) {
			oldChain = append(oldChain, oldBlock)
			deletedTxs = append(deletedTxs, oldBlock.Transactions()...)
			collectLogs(oldBlock.Hash(), true)
		}
	} else {
		// New chain is longer, stash all blocks away for subsequent insertion
		for ; newBlock != nil && newBlock.NumberU64() != oldBlock.NumberU64(); newBlock = bc.GetBlock(newBlock.ParentHash(), newBlock.NumberU64()-1) {
			newChain = append(newChain, newBlock)
		}
	}
	if oldBlock == nil {
		return fmt.Errorf("invalid old chain")
	}
	if newBlock == nil {
		return fmt.Errorf("invalid new chain")
	}
	// Both sides of the reorg are at the same number, reduce both until the common
	// ancestor is found
	for {
		// If the common ancestor was found, bail out
		if oldBlock.Hash() == newBlock.Hash() {
			commonBlock = oldBlock

			// Once the common block is found, the reorg data is sent to the reOrg feed
			bc.reOrgFeed.Send(ReOrgRollup{ReOrgHeader: commonBlock.Header(), OldChainHeaders: bc.getAllHeaders(oldChain), NewChainHeaders: bc.getAllHeaders(newChain)})
			break
		}
		// Remove an old block as well as stash away a new block
		oldChain = append(oldChain, oldBlock)
		deletedTxs = append(deletedTxs, oldBlock.Transactions()...)
		collectLogs(oldBlock.Hash(), true)

		newChain = append(newChain, newBlock)

		// Step back with both chains
		oldBlock = bc.GetBlock(oldBlock.ParentHash(), oldBlock.NumberU64()-1)
		if oldBlock == nil {
			return fmt.Errorf("invalid old chain")
		}
		newBlock = bc.GetBlock(newBlock.ParentHash(), newBlock.NumberU64()-1)
		if newBlock == nil {
			return fmt.Errorf("invalid new chain")
		}
	}
	// Ensure the user sees large reorgs
	if len(oldChain) > 0 && len(newChain) > 0 {
		logFn := log.Info
		msg := "Chain reorg detected"
		if len(oldChain) > 63 {
			msg = "Large chain reorg detected"
			logFn = log.Warn
		}
		logFn(msg, "number", commonBlock.Number(), "hash", commonBlock.Hash(),
			"drop", len(oldChain), "dropfrom", oldChain[0].Hash(), "add", len(newChain), "addfrom", newChain[0].Hash())
		blockReorgAddMeter.Mark(int64(len(newChain)))
		blockReorgDropMeter.Mark(int64(len(oldChain)))
		blockReorgMeter.Mark(1)
	} else {
		log.Error("Impossible reorg, please file an issue", "oldnum", oldBlock.Number(), "oldhash", oldBlock.Hash(), "newnum", newBlock.Number(), "newhash", newBlock.Hash())
	}
	// Insert the new chain(except the head block(reverse order)),
	// taking care of the proper incremental order.
	for i := len(newChain) - 1; i >= 1; i-- {
		// Insert the block in the canonical way, re-writing history
		bc.writeHeadBlock(newChain[i])

		// Collect reborn logs due to chain reorg
		collectLogs(newChain[i].Hash(), false)

		// Collect the new added transactions.
		addedTxs = append(addedTxs, newChain[i].Transactions()...)
	}
	// Delete useless indexes right now which includes the non-canonical
	// transaction indexes, canonical chain indexes which above the head.
	indexesBatch := bc.db.NewBatch()
	for _, tx := range types.TxDifference(deletedTxs, addedTxs) {
		rawdb.DeleteTxLookupEntry(indexesBatch, tx.Hash())
	}
	// Delete any canonical number assignments above the new head
	number := bc.CurrentBlock().NumberU64()
	for i := number + 1; ; i++ {
		hash := rawdb.ReadCanonicalHash(bc.db, i)
		if hash == (common.Hash{}) {
			break
		}
		rawdb.DeleteCanonicalHash(indexesBatch, i)
	}
	if err := indexesBatch.Write(); err != nil {
		log.Crit("Failed to delete useless indexes", "err", err)
	}
	// If any logs need to be fired, do it now. In theory we could avoid creating
	// this goroutine if there are no events to fire, but realistcally that only
	// ever happens if we're reorging empty blocks, which will only happen on idle
	// networks where performance is not an issue either way.
	if len(deletedLogs) > 0 {
		bc.rmLogsFeed.Send(RemovedLogsEvent{mergeLogs(deletedLogs, true)})
	}
	if len(rebirthLogs) > 0 {
		bc.logsFeed.Send(mergeLogs(rebirthLogs, false))
	}
	if len(oldChain) > 0 {
		for i := len(oldChain) - 1; i >= 0; i-- {
			bc.chainSideFeed.Send(ChainSideEvent{Block: oldChain[i]})
		}
	}

	// Reset the blockLink in the blockchain state processor.
	bc.GenerateExtBlockLink(newBlock.Header())

	return nil
}

func (bc *BlockChain) update() {
	futureTimer := time.NewTicker(5 * time.Second)
	defer futureTimer.Stop()
	for {
		select {
		case <-futureTimer.C:
			bc.procFutureBlocks()
		case <-bc.quit:
			return
		}
	}
}

// maintainTxIndex is responsible for the construction and deletion of the
// transaction index.
//
// User can use flag `txlookuplimit` to specify a "recentness" block, below
// which ancient tx indices get deleted. If `txlookuplimit` is 0, it means
// all tx indices will be reserved.
//
// The user can adjust the txlookuplimit value for each launch after fast
// sync, Geth will automatically construct the missing indices and delete
// the extra indices.
func (bc *BlockChain) maintainTxIndex(ancients uint64) {
	defer bc.wg.Done()

	// Before starting the actual maintenance, we need to handle a special case,
	// where user might init Geth with an external ancient database. If so, we
	// need to reindex all necessary transactions before starting to process any
	// pruning requests.
	if ancients > 0 {
		var from = uint64(0)
		if bc.txLookupLimit != 0 && ancients > bc.txLookupLimit {
			from = ancients - bc.txLookupLimit
		}
		rawdb.IndexTransactions(bc.db, from, ancients, bc.quit)
	}
	// indexBlocks reindexes or unindexes transactions depending on user configuration
	indexBlocks := func(tail *uint64, head uint64, done chan struct{}) {
		defer func() { done <- struct{}{} }()

		// If the user just upgraded Geth to a new version which supports transaction
		// index pruning, write the new tail and remove anything older.
		if tail == nil {
			if bc.txLookupLimit == 0 || head < bc.txLookupLimit {
				// Nothing to delete, write the tail and return
				rawdb.WriteTxIndexTail(bc.db, 0)
			} else {
				// Prune all stale tx indices and record the tx index tail
				rawdb.UnindexTransactions(bc.db, 0, head-bc.txLookupLimit+1, bc.quit)
			}
			return
		}
		// If a previous indexing existed, make sure that we fill in any missing entries
		if bc.txLookupLimit == 0 || head < bc.txLookupLimit {
			if *tail > 0 {
				rawdb.IndexTransactions(bc.db, 0, *tail, bc.quit)
			}
			return
		}
		// Update the transaction index to the new chain state
		if head-bc.txLookupLimit+1 < *tail {
			// Reindex a part of missing indices and rewind index tail to HEAD-limit
			rawdb.IndexTransactions(bc.db, head-bc.txLookupLimit+1, *tail, bc.quit)
		} else {
			// Unindex a part of stale indices and forward index tail to HEAD-limit
			rawdb.UnindexTransactions(bc.db, *tail, head-bc.txLookupLimit+1, bc.quit)
		}
	}
	// Any reindexing done, start listening to chain events and moving the index window
	var (
		done   chan struct{}                  // Non-nil if background unindexing or reindexing routine is active.
		headCh = make(chan ChainHeadEvent, 1) // Buffered to avoid locking up the event feed
	)
	sub := bc.SubscribeChainHeadEvent(headCh)
	if sub == nil {
		return
	}
	defer sub.Unsubscribe()

	for {
		select {
		case head := <-headCh:
			if done == nil {
				done = make(chan struct{})
				go indexBlocks(rawdb.ReadTxIndexTail(bc.db), head.Block.NumberU64(), done)
			}
		case <-done:
			done = nil
		case <-bc.quit:
			if done != nil {
				log.Info("Waiting background transaction indexer to exit")
				<-done
			}
			return
		}
	}
}

// reportBlock logs a bad block error.
func (bc *BlockChain) reportBlock(block *types.Block, receipts types.Receipts, err error) {
	rawdb.WriteBadBlock(bc.db, block)

	var receiptString string
	for i, receipt := range receipts {
		receiptString += fmt.Sprintf("\t %d: cumulative: %v gas: %v contract: %v status: %v tx: %v logs: %v bloom: %x state: %x\n",
			i, receipt.CumulativeGasUsed, receipt.GasUsed, receipt.ContractAddress.Hex(),
			receipt.Status, receipt.TxHash.Hex(), receipt.Logs, receipt.Bloom, receipt.PostState)
	}
	log.Error(fmt.Sprintf(`
########## BAD BLOCK #########
Chain config: %v

Number: %v
Hash: 0x%x
%v

Error: %v
##############################
`, bc.chainConfig, block.Number(), block.Hash(), receiptString, err))
}

// InsertHeaderChain attempts to insert the given header chain in to the local
// chain, possibly creating a reorg. If an error is returned, it will return the
// index number of the failing header as well an error describing what went wrong.
//
// The verify parameter can be used to fine tune whether nonce verification
// should be done or not. The reason behind the optional check is because some
// of the header retrieval mechanisms already need to verify nonces, as well as
// because nonces can be verified sparsely, not needing to check each.
func (bc *BlockChain) InsertHeaderChain(chain []*types.Header, checkFreq int) (int, error) {
	start := time.Now()
	if i, err := bc.hc.ValidateHeaderChain(chain, checkFreq); err != nil {
		return i, err
	}

	// Make sure only one thread manipulates the chain at once
	bc.chainmu.Lock()
	defer bc.chainmu.Unlock()

	bc.wg.Add(1)
	defer bc.wg.Done()
	_, err := bc.hc.InsertHeaderChain(chain, start)
	return 0, err
}

// CurrentHeader retrieves the current head header of the canonical chain. The
// header is retrieved from the HeaderChain's internal cache.
func (bc *BlockChain) CurrentHeader() *types.Header {
	return bc.hc.CurrentHeader()
}

// GetTd retrieves a block's total difficulty in the canonical chain from the
// database by hash and number, caching it if found.
func (bc *BlockChain) GetTd(hash common.Hash, number uint64) *big.Int {
	return bc.hc.GetTd(hash, number)
}

// GetTdByHash retrieves a block's total difficulty in the canonical chain from the
// database by hash, caching it if found.
func (bc *BlockChain) GetTdByHash(hash common.Hash) *big.Int {
	return bc.hc.GetTdByHash(hash)
}

// GetHeader retrieves a block header from the database by hash and number,
// caching it if found.
func (bc *BlockChain) GetHeader(hash common.Hash, number uint64) *types.Header {
	// Blockchain might have cached the whole block, only if not go to headerchain
	if block, ok := bc.blockCache.Get(hash); ok {
		return block.(*types.Block).Header()
	}

	return bc.hc.GetHeader(hash, number)
}

// CheckHashInclusion checks to see if a hash is already included in a previous block.
func (bc *BlockChain) CheckHashInclusion(header *types.Header, parent *types.Header) error {

	// If we are in Prime node, check to see if the subordinate Region hash included in the parent block
	// is the same as the hash we are trying to include in the current block.
	// Need to run when number is greater than 1 for the edge case of new Regions / Zones being mined in sequentially.
	if types.QuaiNetworkContext < 1 {
		if header.ParentHash[1] == parent.ParentHash[1] && header.Number[1].Cmp(big.NewInt(1)) > 0 {
			return fmt.Errorf("error subordinate hash already included in parent")
		}
	}

	// If we are in a Prime or Region node, check to see if the subordinate Zone hash included in the parent block
	// is the same as the hash we are trying to include in the current block.
	if types.QuaiNetworkContext < 2 {
		if header.ParentHash[2] == parent.ParentHash[2] && header.Number[2].Cmp(big.NewInt(1)) > 0 {
			return fmt.Errorf("error subordinate hash already included in parent")
		}
	}

	if types.QuaiNetworkContext == 2 {
		// Upper level check
		currentBlock := bc.CurrentBlock()

		if currentBlock.NumberU64() == 0 {
			return nil
		}

		currOrder, err := bc.Engine().GetDifficultyOrder(currentBlock.Header())
		if err != nil {
			return err
		}

		newOrder, err := bc.Engine().GetDifficultyOrder(header)
		if err != nil {
			return err
		}

		// Attempting to stop blocks from being included / triggering reorg that are waiting on Zone updates.
		// We see this in the following scenario when the Zone block that already was included in a Region reorgs
		// the region block.
		// REGION: [6 8 60] 0x657dc29c4b2ac624638707b660e2bef4897a82efe4cc6e91471ae37d50bd665d
		// ZONE:   [6 9 60] 0xedd4cdc59db07818f9b5c38a71d5f68c2d661168e1b0b57570614b05b6264211
		if currOrder == newOrder && header.ParentHash[newOrder] != currentBlock.Header().ParentHash[currOrder] {
			if header.ParentHash[2] == currentBlock.Header().ParentHash[2] {
				return fmt.Errorf("error subordinate hash already included in parent")
			}
		}
	}

	return nil
}

// GetHeaderByHash retrieves a block header from the database by hash, caching it if
// found.
func (bc *BlockChain) GetHeaderByHash(hash common.Hash) *types.Header {
	// Blockchain might have cached the whole block, only if not go to headerchain
	if block, ok := bc.blockCache.Get(hash); ok {
		return block.(*types.Block).Header()
	}

	return bc.hc.GetHeaderByHash(hash)
}

// GetExternalBlock retrieves an external block from either the ext block cache or rawdb.
func (bc *BlockChain) GetExternalBlock(hash common.Hash, number uint64, location []byte, context uint64) (*types.ExternalBlock, error) {
	// Lookup block in externalBlocks cache
	key := types.ExtBlockCacheKey(number, context, hash)

	if block, ok := bc.externalBlocks.HasGet(nil, key); ok {
		var blockDecoded *types.ExternalBlock
		rlp.DecodeBytes(block, &blockDecoded)
		return blockDecoded, nil
	}
	block := rawdb.ReadExternalBlock(bc.db, hash, number, context)

	if block == nil {
		block = bc.requestExternalBlock(hash, number, location, context)
		if block == nil {
			return &types.ExternalBlock{}, errors.New("error finding external block by context and hash")
		}
	}
	return block, nil
}

// requestExternalBlock sends an external block event to the missingExternalBlockFeed in order to be fulfilled by a manager or client.
func (bc *BlockChain) requestExternalBlock(hash common.Hash, number uint64, location []byte, context uint64) *types.ExternalBlock {
	bc.missingExternalBlockFeed.Send(MissingExternalBlock{Hash: hash, Location: location, Context: int(context)})
	for i := 0; i < params.ExternalBlockLookupLimit; i++ {
		time.Sleep(time.Duration(params.ExternalBlockLookupDelay) * time.Millisecond)
		// Lookup block in externalBlocks cache
		key := types.ExtBlockCacheKey(number, context, hash)
		if block, ok := bc.externalBlocks.HasGet(nil, key); ok {
			var blockDecoded *types.ExternalBlock
			rlp.DecodeBytes(block, &blockDecoded)
			return blockDecoded
		}
		block := rawdb.ReadExternalBlock(bc.db, hash, number, context)
		if block != nil {
			return block
		}
	}
	return nil
}

// StoreExternalBlocks removes the external block from the cached blocks and writes it into the database
func (bc *BlockChain) StoreExternalBlocks(blocks []*types.ExternalBlock) error {

	for i := 0; i < len(blocks); i++ {
		context := blocks[i].Context().Uint64()
		number := blocks[i].Header().Number[context].Uint64()
		hash := blocks[i].Hash()

		// Lookup block in externalBlocks cache
		key := types.ExtBlockCacheKey(number, context, hash)
		bc.externalBlocks.Del(key)

		rawdb.WriteExternalBlock(bc.db, blocks[i])
	}
	return nil
}

// GetExternalBlocks retrieves the external blocks for a given header. Will call the necessary
// TraceBranch functionality.
func (bc *BlockChain) GetExternalBlocks(header *types.Header) ([]*types.ExternalBlock, error) {
	// Lookup block in externalBlocks cache
	context := bc.Config().Context // Index that node is currently at
	externalBlocks := make([]*types.ExternalBlock, 0)

	// Check if header is nil
	if header == nil {
		return nil, fmt.Errorf("error getting external blocks for nil header")
	}

	// Check header number
	if header.Number == nil {
		return nil, fmt.Errorf("error getting external blocks for header with nil number")
	}

	// Do not run on block 1
	if header.Number[context].Cmp(big.NewInt(1)) > 0 {
		prevHeader := bc.GetHeaderByHash(header.ParentHash[context])
		difficultyContext, err := bc.engine.CheckPrevHeaderCoincident(bc, context, prevHeader)
		if err != nil {
			return nil, err
		}

		// Check if in Zone and PrevHeader is not a coincident header, no external blocks to trace.
		if context == 2 && difficultyContext == 2 {
			return externalBlocks, nil
		}

		externalBlocks, err = bc.engine.TraceBranches(bc, prevHeader, difficultyContext, context, header.Location)
		if err != nil {
			return nil, err
		}
	}

	return externalBlocks, nil
}

// GetLinkExternalBlocks retrieves the external link blocks for a given header. Will call the necessary
// TraceBranch functionality.
func (bc *BlockChain) GetLinkExternalBlocks(header *types.Header) ([]*types.ExternalBlock, error) {
	// Lookup block in externalBlocks cache
	context := bc.Config().Context // Index that node is currently at
	externalBlocks := make([]*types.ExternalBlock, 0)

	// Check if header is nil
	if header == nil || header.Number == nil {
		return nil, fmt.Errorf("error getting external blocks for nil header")
	}

	difficultyContext, err := bc.engine.GetDifficultyOrder(header)
	if err != nil {
		return nil, err
	}

	// Check if in Zone and PrevHeader is not a coincident header, no external blocks to trace.
	if context == 2 && difficultyContext == 2 {
		return externalBlocks, nil
	}

	externalBlocks, err = bc.engine.TraceBranches(bc, header, difficultyContext, context, header.Location)
	if err != nil {
		return nil, err
	}

	return externalBlocks, nil
}

// QueueExternalBlocks takes a set of external blocks and adds them to the queue
func (bc *BlockChain) QueueAndRetrieveExtBlocks(externalBlocks []*types.ExternalBlock, header *types.Header) []*types.ExternalBlock {
	for _, block := range externalBlocks {
		bc.externalBlockQueue.Add(block.Hash(), block)
	}
	resultBlocks := make([]*types.ExternalBlock, 0)
	gasUsed := 0
	for {
		key, result, ok := bc.externalBlockQueue.GetOldest()
		if !ok || result == nil {
			break
		}

		externalBlock := result.(*types.ExternalBlock)

		// Must append before gas check since it will never undo queue if 1 block exceeds limit
		resultBlocks = append(resultBlocks, externalBlock)
		bc.externalBlockQueue.Remove(key)

		for _, tx := range externalBlock.Transactions() {
			receipt := externalBlock.ReceiptForTransaction(tx)
			gasUsed += int(receipt.GasUsed)
		}
		// If the total gasUsed for external transactions exceeds this blocks gasLimit by 50% break
		if gasUsed > int(header.GasLimit[types.QuaiNetworkContext]/2) {
			break
		}
	}
	log.Info("QueueAndRetrieveExtBlocks: Returning result blocks", "len", len(resultBlocks))
	return resultBlocks
}

// GenerateExtBlockLink will generate blockLink struct for the last applied external block hashes for a current context.
// This will be used to check the trace of each set of applied external block sets so that they keep proper lineage to previous
// traces. GenerateExtBlockLink will be used upon start up and the blockLink struct will be continually updated as more blocks are processed.
func (bc *BlockChain) GenerateExtBlockLink(currentHeader *types.Header) {
	// Get the previous hashes from the first external blocks applied in the new GetExternalBlocks set.
	// Initial the linkBlocks into 3x3 structure.
	linkBlocks := &extBlockLink{
		prime:   bc.chainConfig.GenesisHashes[0],
		regions: make([]common.Hash, 3),
		zones:   [][]common.Hash{make([]common.Hash, 3), make([]common.Hash, 3), make([]common.Hash, 3)},
	}
	for i := range linkBlocks.regions {
		linkBlocks.regions[i] = bc.chainConfig.GenesisHashes[1]
		for j := range linkBlocks.zones[i] {
			linkBlocks.zones[i][j] = bc.chainConfig.GenesisHashes[2]
		}
	}

	// Keep track of what the method started with.
	// Deep copy the struct.
	startingLinkBlocks := &extBlockLink{
		prime:   linkBlocks.prime,
		regions: make([]common.Hash, len(linkBlocks.regions)),
		zones:   make([][]common.Hash, 3),
	}
	copy(startingLinkBlocks.regions, linkBlocks.regions)
	for i := range linkBlocks.zones {
		startingLinkBlocks.zones[i] = make([]common.Hash, len(linkBlocks.zones[i]))
		copy(startingLinkBlocks.zones[i], linkBlocks.zones[i])
	}

	fmt.Println("Current Header Number", currentHeader.Number, currentHeader.Hash())
	if currentHeader.Number[types.QuaiNetworkContext].Cmp(big.NewInt(0)) < 1 {
		bc.blockLink = linkBlocks
		return
	}

	// Need to keep first hash that is put. Region went all the way back to the first region block.
	populated := false
	for !populated {

		// Populate the linkBlocks struct with the block hashes of the last applied ext block of that chain.
		extBlocks, err := bc.GetLinkExternalBlocks(currentHeader)
		if err != nil {
			log.Error("GenerateExtBlockLink:", "err", err)
		}

		// Keep track of what the method started with.
		// Deep copy the struct.
		tempLinkBlocks := &extBlockLink{
			prime:   linkBlocks.prime,
			regions: make([]common.Hash, len(linkBlocks.regions)),
			zones:   [][]common.Hash{make([]common.Hash, 3), make([]common.Hash, 3), make([]common.Hash, 3)},
		}

		copy(tempLinkBlocks.regions, linkBlocks.regions)
		for i := range linkBlocks.zones {
			tempLinkBlocks.zones[i] = make([]common.Hash, len(linkBlocks.zones[i]))
			copy(tempLinkBlocks.zones[i], linkBlocks.zones[i])
		}

		fmt.Println("generateLinkBlocks, num:", currentHeader.Number, currentHeader.Hash())
		tempLinkBlocks = bc.generateLinkBlocksLastApplied(extBlocks, tempLinkBlocks)

		// If our tempLink is new and our starting link hasn't changed.
		if tempLinkBlocks.prime != linkBlocks.prime && startingLinkBlocks.prime == linkBlocks.prime {
			fmt.Println("Setting linkBlocks.prime", tempLinkBlocks.prime)
			linkBlocks.prime = tempLinkBlocks.prime
		}
		for i := range linkBlocks.regions {
			if tempLinkBlocks.regions[i] != linkBlocks.regions[i] && startingLinkBlocks.regions[i] == linkBlocks.regions[i] {
				fmt.Println("Setting linkBlocks.region", i+1, tempLinkBlocks.regions[i])
				linkBlocks.regions[i] = tempLinkBlocks.regions[i]
			}
			for j := range linkBlocks.zones[i] {
				if tempLinkBlocks.zones[i][j] != linkBlocks.zones[i][j] && startingLinkBlocks.zones[i][j] == linkBlocks.zones[i][j] {
					fmt.Println("Setting linkBlocks.zone", i+1, j+1, tempLinkBlocks.zones[i][j])
					linkBlocks.zones[i][j] = tempLinkBlocks.zones[i][j]
				}
			}
		}

		// Convert config for region and zone location into ints to compare during check.
		regionLoc := int(bc.chainConfig.Location[0])
		zoneLoc := int(bc.chainConfig.Location[0])

		// Check if linkBlocks is populated fully for all chains in the hierarchy.
		// Do not set populated to false if we are in Prime as Prime will not have any external blocks.
		tempPopulated := true
		if linkBlocks.prime == bc.chainConfig.GenesisHashes[0] && types.QuaiNetworkContext != 0 {
			tempPopulated = false
		} else {
			for i := range linkBlocks.regions {

				if linkBlocks.regions[i] == bc.chainConfig.GenesisHashes[1] && !(regionLoc-1 == i && types.QuaiNetworkContext == 1) {
					tempPopulated = false
					break
				}
				for j := range linkBlocks.zones[i] {
					if linkBlocks.zones[i][j] == bc.chainConfig.GenesisHashes[2] && !(regionLoc-1 == i && zoneLoc-1 == j) {
						tempPopulated = false
						break
					}
				}
			}
		}

		// Update the populated check with current status of populating the last applied external block hashes.
		populated = tempPopulated

		// Check if we are on block height 1 for current context.
		if currentHeader.Number[types.QuaiNetworkContext].Cmp(big.NewInt(1)) < 1 {
			bc.blockLink = linkBlocks
			return
		}

		// Iterate to previous block in current context.
		currentHeader = bc.GetHeaderByHash(currentHeader.ParentHash[types.QuaiNetworkContext])
	}
	bc.blockLink = linkBlocks
}

// generateLinkBlocksLastApplied will update the passed in linkBlocks struct with the latest applied external blocks.
func (bc *BlockChain) generateLinkBlocksLastApplied(externalBlocks []*types.ExternalBlock, linkBlocks *extBlockLink) *extBlockLink {
	// Keep track of what the method started with.
	// Deep copy the struct.
	startingLinkBlocks := &extBlockLink{
		prime:   linkBlocks.prime,
		regions: make([]common.Hash, len(linkBlocks.regions)),
		zones:   make([][]common.Hash, 3),
	}
	copy(startingLinkBlocks.regions, linkBlocks.regions)
	for i := range linkBlocks.zones {
		startingLinkBlocks.zones[i] = make([]common.Hash, len(linkBlocks.zones[i]))
		copy(startingLinkBlocks.zones[i], linkBlocks.zones[i])
	}

	// iterate through the extBlocks, updated the index with the last applied external blocks.
	for _, lastAppliedBlock := range externalBlocks {
		switch lastAppliedBlock.Context().Int64() {
		case 0:
			if linkBlocks.prime == startingLinkBlocks.prime {
				linkBlocks.prime = lastAppliedBlock.Hash()
			}
		case 1:
			if linkBlocks.regions[lastAppliedBlock.Header().Location[0]-1] == startingLinkBlocks.regions[lastAppliedBlock.Header().Location[0]-1] {
				linkBlocks.regions[lastAppliedBlock.Header().Location[0]-1] = lastAppliedBlock.Hash()
			}
		case 2:
			if linkBlocks.zones[lastAppliedBlock.Header().Location[0]-1][lastAppliedBlock.Header().Location[1]-1] == startingLinkBlocks.zones[lastAppliedBlock.Header().Location[0]-1][lastAppliedBlock.Header().Location[1]-1] {
				linkBlocks.zones[lastAppliedBlock.Header().Location[0]-1][lastAppliedBlock.Header().Location[1]-1] = lastAppliedBlock.Hash()
			}
		}
	}

	return linkBlocks
}

// SetLinkBlocksToLastApplied will update the passed in linkBlocks struct with the latest applied external blocks.
func (bc *BlockChain) SetLinkBlocksToLastApplied(externalBlocks []*types.ExternalBlock) {

	// Keep track of what the method started with.
	// Deep copy the struct.
	startingLinkBlocks := &extBlockLink{
		prime:   bc.blockLink.prime,
		regions: make([]common.Hash, len(bc.blockLink.regions)),
		zones:   make([][]common.Hash, 3),
	}
	copy(startingLinkBlocks.regions, bc.blockLink.regions)
	for i := range bc.blockLink.zones {
		startingLinkBlocks.zones[i] = make([]common.Hash, len(bc.blockLink.zones[i]))
		copy(startingLinkBlocks.zones[i], bc.blockLink.zones[i])
	}

	// iterate through the extBlocks, updated the index with the last applied external blocks.
	for _, lastAppliedBlock := range externalBlocks {
		switch lastAppliedBlock.Context().Int64() {
		case 0:
			if bc.blockLink.prime == startingLinkBlocks.prime {
				fmt.Println("setting last applied prime:", lastAppliedBlock.Header().Number, lastAppliedBlock.Header().Location, lastAppliedBlock.Context(), lastAppliedBlock.Hash())
				bc.blockLink.prime = lastAppliedBlock.Hash()
			}
		case 1:
			if bc.blockLink.regions[lastAppliedBlock.Header().Location[0]-1] == startingLinkBlocks.regions[lastAppliedBlock.Header().Location[0]-1] {
				fmt.Println("setting last applied region:", lastAppliedBlock.Header().Number, lastAppliedBlock.Header().Location, lastAppliedBlock.Context(), lastAppliedBlock.Hash())
				bc.blockLink.regions[lastAppliedBlock.Header().Location[0]-1] = lastAppliedBlock.Hash()
			}
		case 2:
			if bc.blockLink.zones[lastAppliedBlock.Header().Location[0]-1][lastAppliedBlock.Header().Location[1]-1] == startingLinkBlocks.zones[lastAppliedBlock.Header().Location[0]-1][lastAppliedBlock.Header().Location[1]-1] {
				fmt.Println("setting last applied zone:", lastAppliedBlock.Header().Number, lastAppliedBlock.Header().Location, lastAppliedBlock.Context(), lastAppliedBlock.Hash())
				bc.blockLink.zones[lastAppliedBlock.Header().Location[0]-1][lastAppliedBlock.Header().Location[1]-1] = lastAppliedBlock.Hash()
			}
		}
	}
}

// CheckLinkExtBlocks will check if the passed in extBlocks are valid against a block.
func (bc *BlockChain) CheckLinkExtBlocks(block *types.Block, linkExtBlocks []*types.ExternalBlock) error {
	if len(linkExtBlocks) > 0 {
		duplicateErr := bc.CheckExtBlockDuplicates(linkExtBlocks)
		if duplicateErr != nil {
			return duplicateErr
		}

		collisionErr := bc.checkExtBlockCollision(block.Header(), linkExtBlocks)
		if collisionErr != nil {
			return collisionErr
		}

		cpyExtBlocks := make([]*types.ExternalBlock, len(linkExtBlocks))
		copy(cpyExtBlocks, linkExtBlocks)

		linkErr := bc.CheckExternalBlockLink(cpyExtBlocks)
		if linkErr != nil {
			return linkErr
		}
	}
	return nil
}

// CheckExtBlockDuplicates iterates external blocks to ensure that no duplicates are included.
func (bc *BlockChain) CheckExtBlockDuplicates(externalBlocks []*types.ExternalBlock) error {
	m := make(map[string]bool)
	for _, extBlock := range externalBlocks {
		if _, ok := m[string(extBlock.CacheKey())]; !ok {
			m[string(extBlock.CacheKey())] = true
		} else {
			return fmt.Errorf("duplicate external blocks contained in link trace")
		}
	}
	return nil
}

// CheckExtBlockDuplicates iterates external blocks to ensure that no duplicates are included.
func (bc *BlockChain) checkExtBlockCollision(header *types.Header, externalBlocks []*types.ExternalBlock) error {
	for _, extBlock := range externalBlocks {
		equalLocation := bytes.Compare(extBlock.Header().Location, header.Location) == 0
		greaterContext := int(extBlock.Context().Int64()) < types.QuaiNetworkContext

		subExtBlockNum := extBlock.Header().Number[types.QuaiNetworkContext]
		subHeaderNum := header.Number[types.QuaiNetworkContext]

		domExtBlockNum := extBlock.Header().Number[extBlock.Context().Int64()]
		domHeaderNum := header.Number[extBlock.Context().Int64()]

		if equalLocation && greaterContext && subExtBlockNum.Cmp(subHeaderNum) >= 0 && domExtBlockNum.Cmp(domHeaderNum) != 0 {
			return fmt.Errorf("external block collision detected")
		}
	}
	return nil
}

// CheckExternalBlockLink is the function that will ensure that the links of the provided external blocks
// matches the previously applied external blocks.
func (bc *BlockChain) CheckExternalBlockLink(externalBlocks []*types.ExternalBlock) error {
	// Get the previous hashes from the first external blocks applied in the new GetExternalBlocks set.
	// Initial the linkBlocks into 3x3 structure.
	linkBlocks := &extBlockLink{
		prime:   common.Hash{},
		regions: make([]common.Hash, 3),
		zones:   [][]common.Hash{make([]common.Hash, 3), make([]common.Hash, 3), make([]common.Hash, 3)},
	}

	for _, externalBlock := range externalBlocks {
		context := externalBlock.Context().Int64()
		switch context {
		case 0:
			linkedPreviousHash := externalBlock.Header().ParentHash[externalBlock.Context().Int64()]
			// fmt.Println("Prime: Setting linked hash", externalBlock.Header().Number, externalBlock.Header().Location, externalBlock.Hash(), linkedPreviousHash)
			linkBlocks.prime = linkedPreviousHash

		case 1:
			linkedPreviousHash := externalBlock.Header().ParentHash[externalBlock.Context().Int64()]
			// fmt.Println("Region: Setting linked hash", externalBlock.Header().Number, externalBlock.Header().Location, externalBlock.Hash(), linkedPreviousHash)
			linkBlocks.regions[externalBlock.Header().Location[0]-1] = linkedPreviousHash

		case 2:
			linkedPreviousHash := externalBlock.Header().ParentHash[externalBlock.Context().Int64()]
			// fmt.Println("Zone: Setting linked hash:", externalBlock.Header().Number, externalBlock.Header().Location, externalBlock.Hash(), linkedPreviousHash)
			linkBlocks.zones[externalBlock.Header().Location[0]-1][externalBlock.Header().Location[1]-1] = linkedPreviousHash
		}
	}

	// Verify that the externalBlocks provided link with previous coincident blocks.
	if linkBlocks.prime != (common.Hash{}) && linkBlocks.prime != bc.blockLink.prime {
		fmt.Println("Error linking external blocks: want prime: ", bc.blockLink.prime, "have prime: ", linkBlocks.prime)
		return fmt.Errorf("unable to link external blocks in prime")
	} else {
		for i := range linkBlocks.regions {
			if linkBlocks.regions[i] != (common.Hash{}) && linkBlocks.regions[i] != bc.blockLink.regions[i] {
				fmt.Println("Error linking external blocks:", "location", i+1, "want region: ", bc.blockLink.regions[i], "have region: ", linkBlocks.regions[i])
				return fmt.Errorf("unable to link external blocks in region")
			}
			for j := range linkBlocks.zones[i] {
				if linkBlocks.zones[i][j] != (common.Hash{}) && linkBlocks.zones[i][j] != bc.blockLink.zones[i][j] {
					fmt.Println("Error linking external blocks:", "location", i+1, j+1, "want zone: ", bc.blockLink.zones[i][j], "have zone: ", linkBlocks.zones[i][j])
					return fmt.Errorf("unable to link external blocks in zone")
				}
			}
		}
	}

	return nil
}

// The purpose of the Previous Coincident Reference Check (PCRC) is to establish
// that we have linked untwisted chains prior to checking HLCR & applying external state transfers.
func (bc *BlockChain) PCRC(block *types.Block) ([]common.Hash, []*big.Int, error) {
	slice := block.Header().Location

	// Region twist check
	// RTZ -- Region coincident along zone path
	// RTR -- Region coincident along region path
	// RTZND -- Net difficulty until dom or terminus along zone path
	RTZ, RTZND, err := bc.Engine().PreviousCoincidentOnPath(bc, block.Header(), slice, params.REGION, params.ZONE)
	if err != nil {
		return []common.Hash{}, nil, err
	}

	RTR, _, err := bc.Engine().PreviousCoincidentOnPath(bc, block.Header(), slice, params.REGION, params.REGION)
	if err != nil {
		return []common.Hash{}, nil, err
	}

	if RTZ != RTR {
		return []common.Hash{}, nil, errors.New("there exists a region twist")
	}

	// Prime twist check
	// PTZ -- Prime coincident along zone path
	// PTR -- Prime coincident along region path
	// PTP -- Prime coincident along prime path
	// PTRND -- Net difficulty until dom or terminus along region path
	// PTPND -- Net difficulty until terminus along prime path
	PTZ, _, err := bc.Engine().PreviousCoincidentOnPath(bc, block.Header(), slice, params.PRIME, params.ZONE)
	if err != nil {
		return []common.Hash{}, nil, err
	}

	PTR, PTRND, err := bc.Engine().PreviousCoincidentOnPath(bc, block.Header(), slice, params.PRIME, params.REGION)
	if err != nil {
		return []common.Hash{}, nil, err
	}

	PTP, PTPND, err := bc.Engine().PreviousCoincidentOnPath(bc, block.Header(), slice, params.PRIME, params.PRIME)
	if err != nil {
		return []common.Hash{}, nil, err
	}

	if PTZ != PTR || PTR != PTP || PTP != PTZ {
		return []common.Hash{}, nil, errors.New("there exists a prime twist")
	}

	return []common.Hash{PTP, RTR, block.Header().Hash()}, []*big.Int{PTPND, PTRND, RTZND}, nil
}

func (bc *BlockChain) calcHLCRNetDifficulty(terminalHashes []common.Hash, netDifficulties []*big.Int) (*big.Int, error) {

	if (terminalHashes[0] == common.Hash{}) || (terminalHashes[1] == common.Hash{}) || (terminalHashes[2] == common.Hash{}) {
		return nil, errors.New("one or many of the  terminal hashes were nil")
	}

	netDifficulty := big.NewInt(0)
	if terminalHashes[0] == terminalHashes[1] {
		netDifficulty = netDifficulty.Add(netDifficulty, netDifficulties[0])
		netDifficulty = netDifficulty.Add(netDifficulty, netDifficulties[2])
	} else {
		netDifficulty = netDifficulty.Add(netDifficulty, netDifficulties[0])
		netDifficulty = netDifficulty.Add(netDifficulty, netDifficulties[1])
		netDifficulty = netDifficulty.Add(netDifficulty, netDifficulties[2])
	}

	return netDifficulty, nil
}

// AggregateNetworkDifficulty aggregates the total difficulty from the previous stop Hash in the dominant chains only
func (bc *BlockChain) AggregateTotalDifficulty(context int, header *types.Header) (*big.Int, int, error) {

	currentLowestContext := context
	currentTotalDifficulty := big.NewInt(0)
	startingHeader := header

	// Check the difficulty context of the starting header
	difficultyContext, err := bc.Engine().GetDifficultyOrder(header)
	if err != nil {
		return currentTotalDifficulty, currentLowestContext, fmt.Errorf("difficulty context not found")
	}

	// this function should only be called upon a coincident block, to use it the way it is intended to be used this check is added
	if difficultyContext >= currentLowestContext {
		return currentTotalDifficulty, currentLowestContext, fmt.Errorf("not a coincident block")
	}

	// Accumulate the difficulty until we find a header from a dominant chain or we reach a block with
	// higher order and in the same location.
	// If we encounter a dominant chain we repeat the same process until we find the stop hash
	for {
		// Check the difficulty context of the starting header
		difficultyContext, err := bc.Engine().GetDifficultyOrder(header)
		if err != nil {
			return currentTotalDifficulty, currentLowestContext, fmt.Errorf("difficulty context not found")
		}

		if difficultyContext < currentLowestContext {
			currentLowestContext = difficultyContext
		}
		currentTotalDifficulty.Add(currentTotalDifficulty, header.Difficulty[currentLowestContext])

		//check if the parent block of the first coincident is genesis
		// add in the genesis total difficulty such that the following blocks build off the TD correctly.
		if header.Number[currentLowestContext].Uint64()-1 == 0 {
			genesis := MainnetPrimeGenesisBlock()
			currentTotalDifficulty.Add(currentTotalDifficulty, genesis.Difficulty)
			fmt.Println("Adding genesis Prime difficulty")
			return currentTotalDifficulty, currentLowestContext, nil
		}

		// Retrieve the previous header as an external block.
		prevBlock, err := bc.GetExternalBlock(header.ParentHash[currentLowestContext], header.Number[currentLowestContext].Uint64()-1, header.Location, uint64(currentLowestContext))
		if err != nil {
			return currentTotalDifficulty, currentLowestContext, fmt.Errorf("error finding previous external block")
		}
		// If the previous block is a coincident block, if we have found a coincident in the same
		// location we go back in our chain context till that block and collect the totalDifficulty
		if bytes.Equal(prevBlock.Header().Location, startingHeader.Location) {
			// Go back in our chain till prevBlock.Header().Hash()
			stopHash := prevBlock.Header().Hash()
			tempHeader := bc.GetHeaderByHash(stopHash)
			if tempHeader == nil {
				return currentTotalDifficulty, currentLowestContext, nil
			}
			currentTotalDifficulty.Add(currentTotalDifficulty, bc.GetTd(tempHeader.Hash(), tempHeader.Number[types.QuaiNetworkContext].Uint64()))
			return currentTotalDifficulty, currentLowestContext, nil
		}
		header = prevBlock.Header()
	}
}

// HasHeader checks if a block header is present in the database or not, caching
// it if present.
func (bc *BlockChain) HasHeader(hash common.Hash, number uint64) bool {
	return bc.hc.HasHeader(hash, number)
}

// GetCanonicalHash returns the canonical hash for a given block number
func (bc *BlockChain) GetCanonicalHash(number uint64) common.Hash {
	return bc.hc.GetCanonicalHash(number)
}

// GetBlockHashesFromHash retrieves a number of block hashes starting at a given
// hash, fetching towards the genesis block.
func (bc *BlockChain) GetBlockHashesFromHash(hash common.Hash, max uint64) []common.Hash {
	return bc.hc.GetBlockHashesFromHash(hash, max)
}

// GetAncestor retrieves the Nth ancestor of a given block. It assumes that either the given block or
// a close ancestor of it is canonical. maxNonCanonical points to a downwards counter limiting the
// number of blocks to be individually checked before we reach the canonical chain.
//
// Note: ancestor == 0 returns the same block, 1 returns its parent and so on.
func (bc *BlockChain) GetAncestor(hash common.Hash, number, ancestor uint64, maxNonCanonical *uint64) (common.Hash, uint64) {
	return bc.hc.GetAncestor(hash, number, ancestor, maxNonCanonical)
}

// GetHeaderByNumber retrieves a block header from the database by number,
// caching it (associated with its hash) if found.
func (bc *BlockChain) GetHeaderByNumber(number uint64) *types.Header {
	return bc.hc.GetHeaderByNumber(number)
}

// GetTransactionLookup retrieves the lookup associate with the given transaction
// hash from the cache or database.
func (bc *BlockChain) GetTransactionLookup(hash common.Hash) *rawdb.LegacyTxLookupEntry {
	// Short circuit if the txlookup already in the cache, retrieve otherwise
	if lookup, exist := bc.txLookupCache.Get(hash); exist {
		return lookup.(*rawdb.LegacyTxLookupEntry)
	}
	tx, blockHash, blockNumber, txIndex := rawdb.ReadTransaction(bc.db, hash)
	if tx == nil {
		return nil
	}
	lookup := &rawdb.LegacyTxLookupEntry{BlockHash: blockHash, BlockIndex: blockNumber, Index: txIndex}
	bc.txLookupCache.Add(hash, lookup)
	return lookup
}

// Config retrieves the chain's fork configuration.
func (bc *BlockChain) Config() *params.ChainConfig { return bc.chainConfig }

// Engine retrieves the blockchain's consensus engine.
func (bc *BlockChain) Engine() consensus.Engine { return bc.engine }

// SubscribeRemovedLogsEvent registers a subscription of RemovedLogsEvent.
func (bc *BlockChain) SubscribeRemovedLogsEvent(ch chan<- RemovedLogsEvent) event.Subscription {
	return bc.scope.Track(bc.rmLogsFeed.Subscribe(ch))
}

// SubscribeChainEvent registers a subscription of ChainEvent.
func (bc *BlockChain) SubscribeChainEvent(ch chan<- ChainEvent) event.Subscription {
	return bc.scope.Track(bc.chainFeed.Subscribe(ch))
}

// SubscribeReOrgEvent registers a subscription of ReOrgEvent.
func (bc *BlockChain) SubscribeReOrgEvent(ch chan<- ReOrgRollup) event.Subscription {
	return bc.scope.Track(bc.reOrgFeed.Subscribe(ch))
}

func (bc *BlockChain) SubscribeMissingExternalBlockEvent(ch chan<- MissingExternalBlock) event.Subscription {
	return bc.scope.Track(bc.missingExternalBlockFeed.Subscribe(ch))
}

// SubscribeChainHeadEvent registers a subscription of ChainHeadEvent.
func (bc *BlockChain) SubscribeChainHeadEvent(ch chan<- ChainHeadEvent) event.Subscription {
	return bc.scope.Track(bc.chainHeadFeed.Subscribe(ch))
}

// SubscribeChainSideEvent registers a subscription of ChainSideEvent.
func (bc *BlockChain) SubscribeChainSideEvent(ch chan<- ChainSideEvent) event.Subscription {
	return bc.scope.Track(bc.chainSideFeed.Subscribe(ch))
}

// SubscribeChainUncleEvent registers a subscription of an uncled header.
func (bc *BlockChain) SubscribeChainUncleEvent(ch chan<- *types.Header) event.Subscription {
	return bc.scope.Track(bc.chainUncleFeed.Subscribe(ch))
}

// SubscribeLogsEvent registers a subscription of []*types.Log.
func (bc *BlockChain) SubscribeLogsEvent(ch chan<- []*types.Log) event.Subscription {
	return bc.scope.Track(bc.logsFeed.Subscribe(ch))
}

// SubscribeBlockProcessingEvent registers a subscription of bool where true means
// block processing has started while false means it has stopped.
func (bc *BlockChain) SubscribeBlockProcessingEvent(ch chan<- bool) event.Subscription {
	return bc.scope.Track(bc.blockProcFeed.Subscribe(ch))
}

// CheckContextAndOrderRange checks to make sure the range of a context or order is valid
func (bc *BlockChain) CheckContextAndOrderRange(number int) error {
	if number < 0 || number > len(params.FullerOntology) {
		return errors.New("the provided path is outside the allowable range")
	}
	return nil
}

// CheckLocationRange checks to make sure the range of location is valid
func (bc *BlockChain) CheckLocationRange(location []byte) error {
	if int(location[0]) < 1 || int(location[0]) > params.FullerOntology[0] {
		return errors.New("the provided location is outside the allowable region range")
	}
	if int(location[1]) < 1 || int(location[1]) > params.FullerOntology[1] {
		return errors.New("the provided location is outside the allowable zone range")
	}
	return nil
}<|MERGE_RESOLUTION|>--- conflicted
+++ resolved
@@ -1473,9 +1473,6 @@
 	currentBlock := bc.CurrentBlock()
 	localTd := bc.GetTdByHash(currentBlock.Hash())
 
-<<<<<<< HEAD
-	externTd, localTd, err := bc.getHierarchicalTD(currentBlock, block)
-=======
 	// Check PCRC for the external block and return the terminal hash and net difficulties
 	externTerminalHashes, externNetDifficulties, err := bc.PCRC(block)
 	if err != nil {
@@ -1484,18 +1481,14 @@
 
 	// Use HLCR to compute net total difficulty
 	externNetTd, err := bc.calcHLCRNetDifficulty(externTerminalHashes, externNetDifficulties)
->>>>>>> a8901802
 	if err != nil {
 		return NonStatTy, err
 	}
 
-<<<<<<< HEAD
-=======
 	// Add terminal difficulty to net difficulty to compute total external difficulty
 	externTd := big.NewInt(0)
 	externTd = externNetTd.Add(externNetTd, bc.GetTdByHash(externTerminalHashes[0]))
 
->>>>>>> a8901802
 	// Irrelevant of the canonical status, write the block itself to the database.
 	//
 	// Note all the components of block(td, hash->number map, header, body, receipts)
@@ -1657,10 +1650,6 @@
 		localTd = bc.GetTd(localHeader.Hash(), localBlock.NumberU64())
 	} else if localOrder < externOrder {
 		// get coincident and get the Total difficulty of it
-<<<<<<< HEAD
-		fmt.Println("case 2: currentBlock", currentBlock.Header().Number, currentBlock.Header().Hash())
-=======
->>>>>>> a8901802
 		localTd = bc.GetTd(currentBlock.Header().Hash(), currentBlock.NumberU64())
 
 		externHeader, err = bc.Engine().GetCoincidentAtOrder(bc, types.QuaiNetworkContext, localOrder, block.Header())
@@ -1693,15 +1682,9 @@
 		// to ensure that the previous coincident of the externHeader matches the previous coincident
 		// of the localHeader. This makes sure that the imported chain with externHeader doesn't outrun
 		// the chain.
-<<<<<<< HEAD
 		if types.QuaiNetworkContext > 0 {
 			localPrevCoincident, _ := bc.Engine().GetCoincidentAtOrder(bc, localOrder, localOrder-1, localHeader)
 			externPrevCoincident, _ := bc.Engine().GetCoincidentAtOrder(bc, localOrder, localOrder-1, externHeader)
-=======
-		if types.QuaiNetworkContext == 2 {
-			localPrevCoincident, _ := bc.Engine().GetCoincidentHeader(bc, localOrder, localHeader)
-			externPrevCoincident, _ := bc.Engine().GetCoincidentHeader(bc, localOrder, externHeader)
->>>>>>> a8901802
 			if localPrevCoincident.Hash() != externPrevCoincident.Hash() {
 				return nil, nil, err
 			}
