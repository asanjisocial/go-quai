// Copyright 2014 The go-ethereum Authors
// This file is part of the go-ethereum library.
//
// The go-ethereum library is free software: you can redistribute it and/or modify
// it under the terms of the GNU Lesser General Public License as published by
// the Free Software Foundation, either version 3 of the License, or
// (at your option) any later version.
//
// The go-ethereum library is distributed in the hope that it will be useful,
// but WITHOUT ANY WARRANTY; without even the implied warranty of
// MERCHANTABILITY or FITNESS FOR A PARTICULAR PURPOSE. See the
// GNU Lesser General Public License for more details.
//
// You should have received a copy of the GNU Lesser General Public License
// along with the go-ethereum library. If not, see <http://www.gnu.org/licenses/>.

package core

import (
	"bytes"
	"encoding/hex"
	"encoding/json"
	"errors"
	"fmt"
	"math/big"
	"strings"

	"github.com/spruce-solutions/go-quai/common"
	"github.com/spruce-solutions/go-quai/common/hexutil"
	"github.com/spruce-solutions/go-quai/common/math"
	"github.com/spruce-solutions/go-quai/core/rawdb"
	"github.com/spruce-solutions/go-quai/core/state"
	"github.com/spruce-solutions/go-quai/core/types"
	"github.com/spruce-solutions/go-quai/crypto"
	"github.com/spruce-solutions/go-quai/ethdb"
	"github.com/spruce-solutions/go-quai/log"
	"github.com/spruce-solutions/go-quai/params"
	"github.com/spruce-solutions/go-quai/rlp"
	"github.com/spruce-solutions/go-quai/trie"
)

//go:generate gencodec -type Genesis -field-override genesisSpecMarshaling -out gen_genesis.go
//go:generate gencodec -type GenesisAccount -field-override genesisAccountMarshaling -out gen_genesis_account.go

var errGenesisNoConfig = errors.New("genesis has no chain configuration")

// Genesis specifies the header fields, state of a genesis block. It also defines hard
// fork switch-over blocks through the chain configuration.
type Genesis struct {
	Config     *params.ChainConfig `json:"config"`
	Nonce      uint64              `json:"nonce"`
	Timestamp  uint64              `json:"timestamp"`
	ExtraData  [][]byte            `json:"extraData"`
	GasLimit   []uint64            `json:"gasLimit"   gencodec:"required"`
	Difficulty []*big.Int          `json:"difficulty" gencodec:"required"`
	Coinbase   []common.Address    `json:"coinbase"`
	Alloc      GenesisAlloc        `json:"alloc"      gencodec:"required"`

	// These fields are used for consensus tests. Please don't use them
	// in actual genesis blocks.
	Number     []*big.Int    `json:"number"`
	GasUsed    []uint64      `json:"gasUsed"`
	ParentHash []common.Hash `json:"parentHash"`
	BaseFee    []*big.Int    `json:"baseFeePerGas"`
}

// GenesisAlloc specifies the initial state that is part of the genesis block.
type GenesisAlloc map[common.Address]GenesisAccount

func (ga *GenesisAlloc) UnmarshalJSON(data []byte) error {
	m := make(map[common.UnprefixedAddress]GenesisAccount)
	if err := json.Unmarshal(data, &m); err != nil {
		return err
	}
	*ga = make(GenesisAlloc)
	for addr, a := range m {
		(*ga)[common.Address(addr)] = a
	}
	return nil
}

// GenesisAccount is an account in the state of the genesis block.
type GenesisAccount struct {
	Code       []byte                      `json:"code,omitempty"`
	Storage    map[common.Hash]common.Hash `json:"storage,omitempty"`
	Balance    *big.Int                    `json:"balance" gencodec:"required"`
	Nonce      uint64                      `json:"nonce,omitempty"`
	PrivateKey []byte                      `json:"secretKey,omitempty"` // for tests
}

// field type overrides for gencodec
type genesisSpecMarshaling struct {
	Nonce      math.HexOrDecimal64
	Timestamp  math.HexOrDecimal64
	ExtraData  hexutil.Bytes
	GasLimit   math.HexOrDecimal64
	GasUsed    math.HexOrDecimal64
	Number     math.HexOrDecimal64
	Difficulty *math.HexOrDecimal256
	BaseFee    *math.HexOrDecimal256
	Alloc      map[common.UnprefixedAddress]GenesisAccount
}

type genesisAccountMarshaling struct {
	Code       hexutil.Bytes
	Balance    *math.HexOrDecimal256
	Nonce      math.HexOrDecimal64
	Storage    map[storageJSON]storageJSON
	PrivateKey hexutil.Bytes
}

// storageJSON represents a 256 bit byte array, but allows less than 256 bits when
// unmarshaling from hex.
type storageJSON common.Hash

func (h *storageJSON) UnmarshalText(text []byte) error {
	text = bytes.TrimPrefix(text, []byte("0x"))
	if len(text) > 64 {
		return fmt.Errorf("too many hex characters in storage key/value %q", text)
	}
	offset := len(h) - len(text)/2 // pad on the left
	if _, err := hex.Decode(h[offset:], text); err != nil {
		fmt.Println(err)
		return fmt.Errorf("invalid hex storage key/value %q", text)
	}
	return nil
}

func (h storageJSON) MarshalText() ([]byte, error) {
	return hexutil.Bytes(h[:]).MarshalText()
}

// GenesisMismatchError is raised when trying to overwrite an existing
// genesis block with an incompatible one.
type GenesisMismatchError struct {
	Stored, New common.Hash
}

func (e *GenesisMismatchError) Error() string {
	return fmt.Sprintf("database contains incompatible genesis (have %x, new %x)", e.Stored, e.New)
}

// SetupGenesisBlock writes or updates the genesis block in db.
// The block that will be used is:
//
//                          genesis == nil       genesis != nil
//                       +------------------------------------------
//     db has no genesis |  main-net default  |  genesis
//     db has genesis    |  from DB           |  genesis (if compatible)
//
// The stored chain configuration will be updated if it is compatible (i.e. does not
// specify a fork block below the local head block). In case of a conflict, the
// error is a *params.ConfigCompatError and the new, unwritten config is returned.
//
// The returned chain configuration is never nil.
func SetupGenesisBlock(db ethdb.Database, genesis *Genesis) (*params.ChainConfig, common.Hash, error) {
	return SetupGenesisBlockWithOverride(db, genesis, nil)
}

func SetupGenesisBlockWithOverride(db ethdb.Database, genesis *Genesis, overrideLondon *big.Int) (*params.ChainConfig, common.Hash, error) {
	if genesis != nil && genesis.Config == nil {
		return params.AllEthashProtocolChanges, common.Hash{}, errGenesisNoConfig
	}
	// Just commit the new block if there is no stored genesis block.
	stored := rawdb.ReadCanonicalHash(db, 0)
	if (stored == common.Hash{}) {
		if genesis == nil {
			log.Info("Writing default main-net genesis block")
			genesis = MainnetPrimeGenesisBlock()
		} else {
			log.Info("Writing custom genesis block")
		}
		block, err := genesis.Commit(db)
		if err != nil {
			return genesis.Config, common.Hash{}, err
		}
		log.Info("Genesis hash", "hash", block.Hash())
		return genesis.Config, block.Hash(), nil
	}
	// We have the genesis block in database(perhaps in ancient database)
	// but the corresponding state is missing.
	header := rawdb.ReadHeader(db, stored, 0)
	if _, err := state.New(header.Root[types.QuaiNetworkContext], state.NewDatabaseWithConfig(db, nil), nil); err != nil {
		if genesis == nil {
			genesis = MainnetPrimeGenesisBlock()
		}
		// Ensure the stored genesis matches with the given one.
		hash := genesis.ToBlock(nil).Hash()
		if hash != stored {
			return genesis.Config, hash, &GenesisMismatchError{stored, hash}
		}
		block, err := genesis.Commit(db)
		if err != nil {
			return genesis.Config, hash, err
		}
		return genesis.Config, block.Hash(), nil
	}

	// Check whether the genesis block is already written.
	if genesis != nil {
		hash := genesis.ToBlock(nil).Hash()
		if hash != stored {
			return genesis.Config, hash, &GenesisMismatchError{stored, hash}
		}
	}
	// Get the existing chain configuration.
	newcfg := genesis.configOrDefault(stored)
	if overrideLondon != nil {
		newcfg.LondonBlock = overrideLondon
	}
	if err := newcfg.CheckConfigForkOrder(); err != nil {
		return newcfg, common.Hash{}, err
	}
	storedcfg := rawdb.ReadChainConfig(db, stored)
	if storedcfg == nil {
		log.Warn("Found genesis block without chain config")
		rawdb.WriteChainConfig(db, stored, newcfg)
		return newcfg, stored, nil
	}
	// Special case: don't change the existing config of a non-mainnet chain if no new
	// config is supplied. These chains would get AllProtocolChanges (and a compat error)
	// if we just continued here.
	if genesis == nil && stored != params.MainnetPrimeGenesisHash {
		return storedcfg, stored, nil
	}
	// Check config compatibility and write the config. Compatibility errors
	// are returned to the caller unless we're already at block zero.
	height := rawdb.ReadHeaderNumber(db, rawdb.ReadHeadHeaderHash(db))
	if height == nil {
		return newcfg, stored, fmt.Errorf("missing block number for head header hash")
	}
	compatErr := storedcfg.CheckCompatible(newcfg, *height)
	if compatErr != nil && *height != 0 && compatErr.RewindTo != 0 {
		return newcfg, stored, compatErr
	}
	rawdb.WriteChainConfig(db, stored, newcfg)
	return newcfg, stored, nil
}

func (g *Genesis) configOrDefault(ghash common.Hash) *params.ChainConfig {
	switch {
	case g != nil:
		return g.Config
	case ghash == params.MainnetPrimeGenesisHash:
		return params.MainnetPrimeChainConfig
	case ghash == params.RopstenGenesisHash:
		return params.RopstenChainConfig
	default:
		return params.AllEthashProtocolChanges
	}
}

// ToBlock creates the genesis block and writes state of a genesis specification
// to the given database (or discards it if nil).
func (g *Genesis) ToBlock(db ethdb.Database) *types.Block {
	if db == nil {
		db = rawdb.NewMemoryDatabase()
	}
	statedb, err := state.New(common.Hash{}, state.NewDatabase(db), nil)
	if err != nil {
		panic(err)
	}
	for addr, account := range g.Alloc {
		statedb.AddBalance(addr, account.Balance)
		statedb.SetCode(addr, account.Code)
		statedb.SetNonce(addr, account.Nonce)
		for key, value := range account.Storage {
			statedb.SetState(addr, key, value)
		}
	}
	root := statedb.IntermediateRoot(false)
	baseFee := new(big.Int).SetUint64(params.InitialBaseFee)
	if g.BaseFee != nil {
		baseFee = g.BaseFee[0]
	}

	head := &types.Header{
		Number:     g.Number,
		ParentHash: g.ParentHash,
		Extra:      g.ExtraData,
		GasLimit:   g.GasLimit,
		GasUsed:    g.GasUsed,
		Difficulty: g.Difficulty,
		Coinbase:   g.Coinbase,
		Nonce:      types.EncodeNonce(g.Nonce),
		Time:       g.Timestamp,
		BaseFee:    []*big.Int{baseFee, baseFee, baseFee},
		Root:       []common.Hash{root, root, root},
	}

	if g.GasLimit[0] == 0 {
		head.GasLimit[types.QuaiNetworkContext] = params.GenesisGasLimit
	}

	statedb.Commit(false)
	statedb.Database().TrieDB().Commit(root, true, nil)

	return types.NewBlock(head, nil, nil, nil, trie.NewStackTrie(nil))
}

// Commit writes the block and state of a genesis specification to the database.
// The block is committed as the canonical head block.
func (g *Genesis) Commit(db ethdb.Database) (*types.Block, error) {
	block := g.ToBlock(db)
	if block.Number().Sign() != 0 {
		return nil, errors.New("can't commit genesis block with number > 0")
	}
	config := g.Config
	if config == nil {
		config = params.AllEthashProtocolChanges
	}
	if err := config.CheckConfigForkOrder(); err != nil {
		return nil, err
	}
	if config.Clique != nil && len(block.Extra()) == 0 {
		return nil, errors.New("can't start clique chain without signers")
	}
	rawdb.WriteTd(db, block.Hash(), block.NumberU64(), g.Difficulty)
	rawdb.WriteBlock(db, block)
	rawdb.WriteReceipts(db, block.Hash(), block.NumberU64(), nil)
	rawdb.WriteCanonicalHash(db, block.Hash(), block.NumberU64())
	rawdb.WriteHeadBlockHash(db, block.Hash())
	rawdb.WriteHeadFastBlockHash(db, block.Hash())
	rawdb.WriteHeadHeaderHash(db, block.Hash())
	rawdb.WriteChainConfig(db, block.Hash(), config)
	return block, nil
}

// MustCommit writes the genesis block and state to db, panicking on error.
// The block is committed as the canonical head block.
func (g *Genesis) MustCommit(db ethdb.Database) *types.Block {
	block, err := g.Commit(db)
	if err != nil {
		panic(err)
	}
	return block
}

// GenesisBlockForTesting creates and writes a block in which addr has the given wei balance.
func GenesisBlockForTesting(db ethdb.Database, addr common.Address, balance *big.Int) *types.Block {
	g := Genesis{
		Alloc:   GenesisAlloc{addr: {Balance: balance}},
		BaseFee: []*big.Int{big.NewInt(params.InitialBaseFee), big.NewInt(params.InitialBaseFee), big.NewInt(params.InitialBaseFee)},
	}
	return g.MustCommit(db)
}

// MainnetPrimeGenesisBlock returns the Ethereum main net genesis block.
func MainnetPrimeGenesisBlock() *Genesis {
	return &Genesis{
		Config:     params.MainnetPrimeChainConfig,
<<<<<<< HEAD
		Number:     0,
		Nonce:      59,
		ExtraData:  hexutil.MustDecode("0x11bbe8db4e347b4e8c937c1c8370e4b5ed33adb3db69cbdb7a38e1e50b1b82fa"),
		GasLimit:   5000000,
		Difficulty: big.NewInt(32048576),
=======
		ParentHash: []common.Hash{common.Hash{}, common.Hash{}, common.Hash{}},
		Number:     []*big.Int{big.NewInt(0), big.NewInt(0), big.NewInt(0)},
		Nonce:      59,
		ExtraData:  [][]byte{hexutil.MustDecode("0x11bbe8db4e347b4e8c937c1c8370e4b5ed33adb3db69cbdb7a38e1e50b1b82fa"), hexutil.MustDecode("0x11bbe8db4e347b4e8c937c1c8370e4b5ed33adb3db69cbdb7a38e1e50b1b82fa"), hexutil.MustDecode("0x11bbe8db4e347b4e8c937c1c8370e4b5ed33adb3db69cbdb7a38e1e50b1b82fa")},
		GasLimit:   []uint64{500000, 500000, 500000},
		GasUsed:    []uint64{0, 0, 0},
		Difficulty: []*big.Int{big.NewInt(32048576), big.NewInt(8048576), big.NewInt(2048576)},
>>>>>>> 13012756
		Alloc:      decodePrealloc(mainnetAllocData),
	}
}

// MainnetPrimeGenesisBlock returns the Ethereum main net genesis block.
func MainnetRegionGenesisBlock(regionParams *params.ChainConfig) *Genesis {
	return &Genesis{
		Config:     regionParams,
<<<<<<< HEAD
		Number:     0,
		Nonce:      59,
		ExtraData:  hexutil.MustDecode("0x11bbe8db4e347b4e8c937c1c8370e4b5ed33adb3db69cbdb7a38e1e50b1b82fa"),
		GasLimit:   20000000,
		Difficulty: big.NewInt(8048576),
=======
		ParentHash: []common.Hash{common.Hash{}, common.Hash{}, common.Hash{}},
		Number:     []*big.Int{big.NewInt(0), big.NewInt(0), big.NewInt(0)},
		Nonce:      59,
		ExtraData:  [][]byte{hexutil.MustDecode("0x11bbe8db4e347b4e8c937c1c8370e4b5ed33adb3db69cbdb7a38e1e50b1b82fa"), hexutil.MustDecode("0x11bbe8db4e347b4e8c937c1c8370e4b5ed33adb3db69cbdb7a38e1e50b1b82fa"), hexutil.MustDecode("0x11bbe8db4e347b4e8c937c1c8370e4b5ed33adb3db69cbdb7a38e1e50b1b82fa")},
		GasLimit:   []uint64{500000, 500000, 500000},
		GasUsed:    []uint64{0, 0, 0},
		Difficulty: []*big.Int{big.NewInt(32048576), big.NewInt(8048576), big.NewInt(2048576)},
>>>>>>> 13012756
		Alloc:      decodePrealloc(mainnetAllocData),
	}
}

// MainnetPrimeGenesisBlock returns the Ethereum main net genesis block.
func MainnetZoneGenesisBlock(zoneParams *params.ChainConfig) *Genesis {
	return &Genesis{
		Config:     zoneParams,
<<<<<<< HEAD
		Number:     0,
		Nonce:      59,
		ExtraData:  hexutil.MustDecode("0x11bbe8db4e347b4e8c937c1c8370e4b5ed33adb3db69cbdb7a38e1e50b1b82fa"),
		GasLimit:   20000000,
		Difficulty: big.NewInt(2048576),
=======
		ParentHash: []common.Hash{common.Hash{}, common.Hash{}, common.Hash{}},
		Number:     []*big.Int{big.NewInt(0), big.NewInt(0), big.NewInt(0)},
		Nonce:      59,
		ExtraData:  [][]byte{hexutil.MustDecode("0x11bbe8db4e347b4e8c937c1c8370e4b5ed33adb3db69cbdb7a38e1e50b1b82fa"), hexutil.MustDecode("0x11bbe8db4e347b4e8c937c1c8370e4b5ed33adb3db69cbdb7a38e1e50b1b82fa"), hexutil.MustDecode("0x11bbe8db4e347b4e8c937c1c8370e4b5ed33adb3db69cbdb7a38e1e50b1b82fa")},
		GasLimit:   []uint64{500000, 500000, 500000},
		GasUsed:    []uint64{0, 0, 0},
		Difficulty: []*big.Int{big.NewInt(32048576), big.NewInt(8048576), big.NewInt(2048576)},
>>>>>>> 13012756
		Alloc:      decodePrealloc(mainnetAllocData),
	}
}

// RopstenPrimeGenesisBlock returns the Quai Network ropsten prime genesis block.
func RopstenPrimeGenesisBlock() *Genesis {
	return &Genesis{
		Config:     params.RopstenPrimeChainConfig,
		ParentHash: []common.Hash{common.Hash{}, common.Hash{}, common.Hash{}},
		Number:     []*big.Int{big.NewInt(0), big.NewInt(0), big.NewInt(0)},
		Nonce:      11,
<<<<<<< HEAD
		ExtraData:  hexutil.MustDecode("0x11bbe8db4e347b4e8c937c1c8370e4b5ed33adb3db69cbdb7a38e1e50b1b82fa"),
		GasLimit:   20000000,
		Difficulty: big.NewInt(3448576),
		Alloc:      decodePrealloc(mainnetAllocData),
=======
		ExtraData:  [][]byte{hexutil.MustDecode("0x11bbe8db4e347b4e8c937c1c8370e4b5ed33adb3db69cbdb7a38e1e50b1b82fa"), hexutil.MustDecode("0x11bbe8db4e347b4e8c937c1c8370e4b5ed33adb3db69cbdb7a38e1e50b1b82fa"), hexutil.MustDecode("0x11bbe8db4e347b4e8c937c1c8370e4b5ed33adb3db69cbdb7a38e1e50b1b82fa")},
		GasLimit:   []uint64{500000, 500000, 500000},
		GasUsed:    []uint64{0, 0, 0},
		Difficulty: []*big.Int{big.NewInt(3448576), big.NewInt(1248576), big.NewInt(168576)},
		Alloc:      decodePrealloc(ropstenAllocData),
>>>>>>> 13012756
	}
}

// RopstenRegionGenesisBlock returns the Quai Network ropsten region genesis block.
func RopstenRegionGenesisBlock(regionParams *params.ChainConfig) *Genesis {
	return &Genesis{
		Config:     regionParams,
		ParentHash: []common.Hash{common.Hash{}, common.Hash{}, common.Hash{}},
		Number:     []*big.Int{big.NewInt(0), big.NewInt(0), big.NewInt(0)},
		Nonce:      11,
		ExtraData:  [][]byte{hexutil.MustDecode("0x11bbe8db4e347b4e8c937c1c8370e4b5ed33adb3db69cbdb7a38e1e50b1b82fa"), hexutil.MustDecode("0x11bbe8db4e347b4e8c937c1c8370e4b5ed33adb3db69cbdb7a38e1e50b1b82fa"), hexutil.MustDecode("0x11bbe8db4e347b4e8c937c1c8370e4b5ed33adb3db69cbdb7a38e1e50b1b82fa")},
		GasLimit:   []uint64{500000, 500000, 500000},
		GasUsed:    []uint64{0, 0, 0},
		Difficulty: []*big.Int{big.NewInt(3448576), big.NewInt(1248576), big.NewInt(168576)},
		Alloc:      decodePrealloc(ropstenAllocData),
	}
}

// RopstenZoneGenesisBlock returns the Quai Network ropsten zone genesis block.
func RopstenZoneGenesisBlock(zoneParams *params.ChainConfig) *Genesis {
	return &Genesis{
		Config:     zoneParams,
		ParentHash: []common.Hash{common.Hash{}, common.Hash{}, common.Hash{}},
		Number:     []*big.Int{big.NewInt(0), big.NewInt(0), big.NewInt(0)},
		Nonce:      11,
		ExtraData:  [][]byte{hexutil.MustDecode("0x11bbe8db4e347b4e8c937c1c8370e4b5ed33adb3db69cbdb7a38e1e50b1b82fa"), hexutil.MustDecode("0x11bbe8db4e347b4e8c937c1c8370e4b5ed33adb3db69cbdb7a38e1e50b1b82fa"), hexutil.MustDecode("0x11bbe8db4e347b4e8c937c1c8370e4b5ed33adb3db69cbdb7a38e1e50b1b82fa")},
		GasLimit:   []uint64{500000, 500000, 500000},
		GasUsed:    []uint64{0, 0, 0},
		Difficulty: []*big.Int{big.NewInt(3448576), big.NewInt(1248576), big.NewInt(168576)},
		Alloc:      decodePrealloc(ropstenAllocData),
	}
}

// DefaultRopstenGenesisBlock returns the Ropsten network genesis block.
func DefaultRopstenGenesisBlock() *Genesis {
	return &Genesis{
		Config:     params.RopstenChainConfig,
		ParentHash: []common.Hash{common.Hash{}, common.Hash{}, common.Hash{}},
		Number:     []*big.Int{big.NewInt(0), big.NewInt(0), big.NewInt(0)},
		Nonce:      11,
		ExtraData:  [][]byte{hexutil.MustDecode("0x11bbe8db4e347b4e8c937c1c8370e4b5ed33adb3db69cbdb7a38e1e50b1b82fa"), hexutil.MustDecode("0x11bbe8db4e347b4e8c937c1c8370e4b5ed33adb3db69cbdb7a38e1e50b1b82fa"), hexutil.MustDecode("0x11bbe8db4e347b4e8c937c1c8370e4b5ed33adb3db69cbdb7a38e1e50b1b82fa")},
		GasLimit:   []uint64{500000, 500000, 500000},
		GasUsed:    []uint64{0, 0, 0},
		Difficulty: []*big.Int{big.NewInt(1048576), big.NewInt(1248576), big.NewInt(168576)},
	}
}

// DeveloperGenesisBlock returns the 'geth --dev' genesis block.
func DeveloperGenesisBlock(period uint64, faucet common.Address) *Genesis {
	// Override the default period to the user requested one
	config := *params.AllCliqueProtocolChanges
	config.Clique = &params.CliqueConfig{
		Period: period,
		Epoch:  config.Clique.Epoch,
	}

	// Assemble and return the genesis with the precompiles and faucet pre-funded
	return &Genesis{
		Config:     &config,
		ExtraData:  [][]byte{append(append(make([]byte, 32), faucet[:]...), make([]byte, crypto.SignatureLength)...), append(append(make([]byte, 32), faucet[:]...), make([]byte, crypto.SignatureLength)...), append(append(make([]byte, 32), faucet[:]...), make([]byte, crypto.SignatureLength)...), append(append(make([]byte, 32), faucet[:]...), make([]byte, crypto.SignatureLength)...)},
		GasLimit:   []uint64{11500000, 11500000, 11500000},
		GasUsed:    []uint64{0, 0, 0},
		BaseFee:    []*big.Int{big.NewInt(params.InitialBaseFee), big.NewInt(params.InitialBaseFee), big.NewInt(params.InitialBaseFee)},
		Difficulty: []*big.Int{big.NewInt(1), big.NewInt(1), big.NewInt(1)},
		Alloc: map[common.Address]GenesisAccount{
			common.BytesToAddress([]byte{1}): {Balance: big.NewInt(1)}, // ECRecover
			common.BytesToAddress([]byte{2}): {Balance: big.NewInt(1)}, // SHA256
			common.BytesToAddress([]byte{3}): {Balance: big.NewInt(1)}, // RIPEMD
			common.BytesToAddress([]byte{4}): {Balance: big.NewInt(1)}, // Identity
			common.BytesToAddress([]byte{5}): {Balance: big.NewInt(1)}, // ModExp
			common.BytesToAddress([]byte{6}): {Balance: big.NewInt(1)}, // ECAdd
			common.BytesToAddress([]byte{7}): {Balance: big.NewInt(1)}, // ECScalarMul
			common.BytesToAddress([]byte{8}): {Balance: big.NewInt(1)}, // ECPairing
			common.BytesToAddress([]byte{9}): {Balance: big.NewInt(1)}, // BLAKE2b
			faucet:                           {Balance: new(big.Int).Sub(new(big.Int).Lsh(big.NewInt(1), 256), big.NewInt(9))},
		},
	}
}

func decodePrealloc(data string) GenesisAlloc {
	var p []struct{ Addr, Balance *big.Int }
	if err := rlp.NewStream(strings.NewReader(data), 0).Decode(&p); err != nil {
		panic(err)
	}
	ga := make(GenesisAlloc, len(p))
	for _, account := range p {
		ga[common.BigToAddress(account.Addr)] = GenesisAccount{Balance: account.Balance}
	}
	return ga
}<|MERGE_RESOLUTION|>--- conflicted
+++ resolved
@@ -349,21 +349,13 @@
 func MainnetPrimeGenesisBlock() *Genesis {
 	return &Genesis{
 		Config:     params.MainnetPrimeChainConfig,
-<<<<<<< HEAD
-		Number:     0,
+		ParentHash: []common.Hash{common.Hash{}, common.Hash{}, common.Hash{}},
+		Number:     []*big.Int{big.NewInt(0), big.NewInt(0), big.NewInt(0)},
 		Nonce:      59,
-		ExtraData:  hexutil.MustDecode("0x11bbe8db4e347b4e8c937c1c8370e4b5ed33adb3db69cbdb7a38e1e50b1b82fa"),
-		GasLimit:   5000000,
-		Difficulty: big.NewInt(32048576),
-=======
-		ParentHash: []common.Hash{common.Hash{}, common.Hash{}, common.Hash{}},
-		Number:     []*big.Int{big.NewInt(0), big.NewInt(0), big.NewInt(0)},
-		Nonce:      59,
 		ExtraData:  [][]byte{hexutil.MustDecode("0x11bbe8db4e347b4e8c937c1c8370e4b5ed33adb3db69cbdb7a38e1e50b1b82fa"), hexutil.MustDecode("0x11bbe8db4e347b4e8c937c1c8370e4b5ed33adb3db69cbdb7a38e1e50b1b82fa"), hexutil.MustDecode("0x11bbe8db4e347b4e8c937c1c8370e4b5ed33adb3db69cbdb7a38e1e50b1b82fa")},
 		GasLimit:   []uint64{500000, 500000, 500000},
 		GasUsed:    []uint64{0, 0, 0},
 		Difficulty: []*big.Int{big.NewInt(32048576), big.NewInt(8048576), big.NewInt(2048576)},
->>>>>>> 13012756
 		Alloc:      decodePrealloc(mainnetAllocData),
 	}
 }
@@ -372,21 +364,13 @@
 func MainnetRegionGenesisBlock(regionParams *params.ChainConfig) *Genesis {
 	return &Genesis{
 		Config:     regionParams,
-<<<<<<< HEAD
-		Number:     0,
+		ParentHash: []common.Hash{common.Hash{}, common.Hash{}, common.Hash{}},
+		Number:     []*big.Int{big.NewInt(0), big.NewInt(0), big.NewInt(0)},
 		Nonce:      59,
-		ExtraData:  hexutil.MustDecode("0x11bbe8db4e347b4e8c937c1c8370e4b5ed33adb3db69cbdb7a38e1e50b1b82fa"),
-		GasLimit:   20000000,
-		Difficulty: big.NewInt(8048576),
-=======
-		ParentHash: []common.Hash{common.Hash{}, common.Hash{}, common.Hash{}},
-		Number:     []*big.Int{big.NewInt(0), big.NewInt(0), big.NewInt(0)},
-		Nonce:      59,
 		ExtraData:  [][]byte{hexutil.MustDecode("0x11bbe8db4e347b4e8c937c1c8370e4b5ed33adb3db69cbdb7a38e1e50b1b82fa"), hexutil.MustDecode("0x11bbe8db4e347b4e8c937c1c8370e4b5ed33adb3db69cbdb7a38e1e50b1b82fa"), hexutil.MustDecode("0x11bbe8db4e347b4e8c937c1c8370e4b5ed33adb3db69cbdb7a38e1e50b1b82fa")},
 		GasLimit:   []uint64{500000, 500000, 500000},
 		GasUsed:    []uint64{0, 0, 0},
 		Difficulty: []*big.Int{big.NewInt(32048576), big.NewInt(8048576), big.NewInt(2048576)},
->>>>>>> 13012756
 		Alloc:      decodePrealloc(mainnetAllocData),
 	}
 }
@@ -395,21 +379,13 @@
 func MainnetZoneGenesisBlock(zoneParams *params.ChainConfig) *Genesis {
 	return &Genesis{
 		Config:     zoneParams,
-<<<<<<< HEAD
-		Number:     0,
+		ParentHash: []common.Hash{common.Hash{}, common.Hash{}, common.Hash{}},
+		Number:     []*big.Int{big.NewInt(0), big.NewInt(0), big.NewInt(0)},
 		Nonce:      59,
-		ExtraData:  hexutil.MustDecode("0x11bbe8db4e347b4e8c937c1c8370e4b5ed33adb3db69cbdb7a38e1e50b1b82fa"),
-		GasLimit:   20000000,
-		Difficulty: big.NewInt(2048576),
-=======
-		ParentHash: []common.Hash{common.Hash{}, common.Hash{}, common.Hash{}},
-		Number:     []*big.Int{big.NewInt(0), big.NewInt(0), big.NewInt(0)},
-		Nonce:      59,
 		ExtraData:  [][]byte{hexutil.MustDecode("0x11bbe8db4e347b4e8c937c1c8370e4b5ed33adb3db69cbdb7a38e1e50b1b82fa"), hexutil.MustDecode("0x11bbe8db4e347b4e8c937c1c8370e4b5ed33adb3db69cbdb7a38e1e50b1b82fa"), hexutil.MustDecode("0x11bbe8db4e347b4e8c937c1c8370e4b5ed33adb3db69cbdb7a38e1e50b1b82fa")},
 		GasLimit:   []uint64{500000, 500000, 500000},
 		GasUsed:    []uint64{0, 0, 0},
 		Difficulty: []*big.Int{big.NewInt(32048576), big.NewInt(8048576), big.NewInt(2048576)},
->>>>>>> 13012756
 		Alloc:      decodePrealloc(mainnetAllocData),
 	}
 }
@@ -421,18 +397,11 @@
 		ParentHash: []common.Hash{common.Hash{}, common.Hash{}, common.Hash{}},
 		Number:     []*big.Int{big.NewInt(0), big.NewInt(0), big.NewInt(0)},
 		Nonce:      11,
-<<<<<<< HEAD
-		ExtraData:  hexutil.MustDecode("0x11bbe8db4e347b4e8c937c1c8370e4b5ed33adb3db69cbdb7a38e1e50b1b82fa"),
-		GasLimit:   20000000,
-		Difficulty: big.NewInt(3448576),
-		Alloc:      decodePrealloc(mainnetAllocData),
-=======
 		ExtraData:  [][]byte{hexutil.MustDecode("0x11bbe8db4e347b4e8c937c1c8370e4b5ed33adb3db69cbdb7a38e1e50b1b82fa"), hexutil.MustDecode("0x11bbe8db4e347b4e8c937c1c8370e4b5ed33adb3db69cbdb7a38e1e50b1b82fa"), hexutil.MustDecode("0x11bbe8db4e347b4e8c937c1c8370e4b5ed33adb3db69cbdb7a38e1e50b1b82fa")},
 		GasLimit:   []uint64{500000, 500000, 500000},
 		GasUsed:    []uint64{0, 0, 0},
 		Difficulty: []*big.Int{big.NewInt(3448576), big.NewInt(1248576), big.NewInt(168576)},
 		Alloc:      decodePrealloc(ropstenAllocData),
->>>>>>> 13012756
 	}
 }
 
